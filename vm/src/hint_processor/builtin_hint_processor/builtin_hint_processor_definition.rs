--- conflicted
+++ resolved
@@ -863,7 +863,6 @@
             }
             hint_code::EC_RECOVER_PRODUCT_DIV_M => ec_recover_product_div_m(exec_scopes),
             hint_code::SPLIT_XX => split_xx(vm, &hint_data.ids_data, &hint_data.ap_tracking),
-<<<<<<< HEAD
             hint_code::BOOTLOADER_PREPARE_SIMPLE_BOOTLOADER_OUTPUT_SEGMENT => {
                 prepare_simple_bootloader_output_segment(
                     vm,
@@ -961,7 +960,6 @@
                 &hint_data.ids_data,
                 &hint_data.ap_tracking,
             ),
-=======
             hint_code::RUN_P_CIRCUIT => {
                 run_p_mod_circuit(vm, &hint_data.ids_data, &hint_data.ap_tracking)
             }
@@ -973,7 +971,6 @@
                     constants,
                 )
             }
->>>>>>> 932986c3
             #[cfg(feature = "skip_next_instruction_hint")]
             hint_code::SKIP_NEXT_INSTRUCTION => skip_next_instruction(vm),
             #[cfg(feature = "print")]
