use num_integer::Integer;
use num_traits::ToPrimitive;
use std::collections::HashMap;

use crate::hint_processor::builtin_hint_processor::bootloader::fact_topologies::FactTopology;
use felt::Felt252;

use crate::hint_processor::builtin_hint_processor::bootloader::types::SimpleBootloaderInput;
use crate::hint_processor::builtin_hint_processor::bootloader::vars;
use crate::hint_processor::builtin_hint_processor::hint_utils::{
    get_integer_from_var_name, get_ptr_from_var_name, insert_value_from_var_name,
    insert_value_into_ap,
};
use crate::hint_processor::hint_processor_definition::HintReference;
use crate::serde::deserialize_program::ApTracking;
use crate::types::errors::math_errors::MathError;
use crate::types::exec_scope::ExecutionScopes;
use crate::vm::errors::hint_errors::HintError;
use crate::vm::vm_core::VirtualMachine;

/// Implements
/// n_tasks = len(simple_bootloader_input.tasks)
/// memory[ids.output_ptr] = n_tasks
///
/// # Task range checks are located right after simple bootloader validation range checks, and
/// # this is validated later in this function.
/// ids.task_range_check_ptr = ids.range_check_ptr + ids.BuiltinData.SIZE * n_tasks
///
/// # A list of fact_toplogies that instruct how to generate the fact from the program output
/// # for each task.
/// fact_topologies = []
pub fn prepare_task_range_checks(
    vm: &mut VirtualMachine,
    exec_scopes: &mut ExecutionScopes,
    ids_data: &HashMap<String, HintReference>,
    ap_tracking: &ApTracking,
) -> Result<(), HintError> {
    // n_tasks = len(simple_bootloader_input.tasks)
    let simple_bootloader_input: SimpleBootloaderInput =
        exec_scopes.get(vars::SIMPLE_BOOTLOADER_INPUT)?;
    let n_tasks = simple_bootloader_input.tasks.len();

    // memory[ids.output_ptr] = n_tasks
    let output_ptr = get_ptr_from_var_name("output_ptr", vm, ids_data, ap_tracking)?;
    vm.insert_value(output_ptr, Felt252::from(n_tasks))?;

    // ids.task_range_check_ptr = ids.range_check_ptr + ids.BuiltinData.SIZE * n_tasks
    // BuiltinData is a struct with 8 members defined in execute_task.cairo.
    const BUILTIN_DATA_SIZE: usize = 8;
    let range_check_ptr = get_ptr_from_var_name("range_check_ptr", vm, ids_data, ap_tracking)?;
    let task_range_check_ptr = (range_check_ptr + BUILTIN_DATA_SIZE * n_tasks)?;
    insert_value_from_var_name(
        "task_range_check_ptr",
        task_range_check_ptr,
        vm,
        ids_data,
        ap_tracking,
    )?;

    // fact_topologies = []
    let fact_topologies = Vec::<FactTopology>::new();
    exec_scopes.insert_value(vars::FACT_TOPOLOGIES, fact_topologies);

    Ok(())
}

/// Implements
/// %{ tasks = simple_bootloader_input.tasks %}
pub fn set_tasks_variable(exec_scopes: &mut ExecutionScopes) -> Result<(), HintError> {
    let simple_bootloader_input: SimpleBootloaderInput =
        exec_scopes.get(vars::SIMPLE_BOOTLOADER_INPUT)?;
    exec_scopes.insert_value(vars::TASKS, simple_bootloader_input.tasks);

    Ok(())
}

/// Implements
/// %{ ids.num // 2 %}
pub fn divide_num_by_2(
    vm: &mut VirtualMachine,
    ids_data: &HashMap<String, HintReference>,
    ap_tracking: &ApTracking,
) -> Result<(), HintError> {
    let felt = get_integer_from_var_name("num", vm, ids_data, ap_tracking)?.into_owned();
    let felt_divided_by_2 = felt.div_floor(&Felt252::from(2));

    insert_value_into_ap(vm, Felt252::from(felt_divided_by_2))?;

    Ok(())
}

/// Implements %{ 0 %}.
///
/// Stores 0 in the AP and returns.
/// Used as `tempvar use_poseidon = nondet %{ 0 %}`.
pub fn set_ap_to_zero(vm: &mut VirtualMachine) -> Result<(), HintError> {
    insert_value_into_ap(vm, Felt252::from(0))?;
    Ok(())
}

/// Implements
/// from starkware.cairo.bootloaders.simple_bootloader.objects import Task
///
/// # Pass current task to execute_task.
/// task_id = len(simple_bootloader_input.tasks) - ids.n_tasks
/// task = simple_bootloader_input.tasks[task_id].load_task()
pub fn set_current_task(
    vm: &mut VirtualMachine,
    exec_scopes: &mut ExecutionScopes,
    ids_data: &HashMap<String, HintReference>,
    ap_tracking: &ApTracking,
) -> Result<(), HintError> {
    let simple_bootloader_input: SimpleBootloaderInput =
        exec_scopes.get(vars::SIMPLE_BOOTLOADER_INPUT)?;
    let n_tasks_felt =
        get_integer_from_var_name("n_tasks", vm, ids_data, ap_tracking)?.into_owned();
    let n_tasks = n_tasks_felt
        .to_usize()
        .ok_or(MathError::Felt252ToUsizeConversion(Box::new(n_tasks_felt)))?;

    let task_id = simple_bootloader_input.tasks.len() - n_tasks;
    // TODO: it's still unclear how we need to model TaskSpec/Task objects.
    //       Check if we need to keep TaskSpec, or if it needs to be implemented as a trait, etc.
    let task = simple_bootloader_input.tasks[task_id].load_task();

    exec_scopes.insert_value(vars::TASK, task.clone());

    Ok(())
}

#[cfg(test)]
mod tests {
    use num_traits::ToPrimitive;
    use std::collections::HashMap;

    use crate::hint_processor::builtin_hint_processor::bootloader::fact_topologies::FactTopology;
    use felt::Felt252;
    use rstest::{fixture, rstest};

    use crate::hint_processor::builtin_hint_processor::bootloader::simple_bootloader_hints::{
        divide_num_by_2, prepare_task_range_checks, set_ap_to_zero, set_current_task,
        set_tasks_variable,
    };
    use crate::hint_processor::builtin_hint_processor::bootloader::types::{
        SimpleBootloaderInput, Task, TaskSpec,
    };
    use crate::hint_processor::builtin_hint_processor::bootloader::vars;
    use crate::hint_processor::builtin_hint_processor::hint_utils::{
        get_ptr_from_var_name, insert_value_from_var_name,
    };
    use crate::hint_processor::hint_processor_definition::HintReference;
    use crate::serde::deserialize_program::ApTracking;
    use crate::types::exec_scope::ExecutionScopes;
    use crate::types::relocatable::Relocatable;
    use crate::utils::test_utils::*;
    use crate::vm::vm_core::VirtualMachine;

    #[fixture]
    fn fibonacci() -> Program {
        let program_content =
            include_bytes!("../../../../../cairo_programs/fibonacci.json").to_vec();

        Program::from_bytes(&program_content, Some("main"))
            .expect("Loading example program failed unexpectedly")
    }

    #[fixture]
    fn simple_bootloader_input(fibonacci: Program) -> SimpleBootloaderInput {
        SimpleBootloaderInput {
            fact_topologies_path: None,
            single_page: false,
            tasks: vec![
<<<<<<< HEAD
                Task::RunProgramTask(Default::default()),
                Task::RunProgramTask(Default::default()),
=======
                TaskSpec {
                    task: Task {
                        program: fibonacci.clone(),
                    },
                },
                TaskSpec {
                    task: Task {
                        program: fibonacci.clone(),
                    },
                },
>>>>>>> 0d7f3de8
            ],
        }
    }

    #[rstest]
    fn test_prepare_task_range_checks(simple_bootloader_input: SimpleBootloaderInput) {
        let mut vm = vm!();
        vm.run_context.fp = 3;
        vm.segments = segments![((1, 0), (2, 0)), ((1, 1), (2, 2))];
        let ids_data = ids_data!["output_ptr", "range_check_ptr", "task_range_check_ptr"];
        vm.add_memory_segment();

        let mut exec_scopes = ExecutionScopes::new();
        exec_scopes.insert_value(
            vars::SIMPLE_BOOTLOADER_INPUT,
            simple_bootloader_input.clone(),
        );

        let ap_tracking = ApTracking::new();

        prepare_task_range_checks(&mut vm, &mut exec_scopes, &ids_data, &ap_tracking)
            .expect("Hint failed unexpectedly");

        let task_range_check_ptr =
            get_ptr_from_var_name("task_range_check_ptr", &mut vm, &ids_data, &ap_tracking)
                .unwrap();

        // Assert *output_ptr == n_tasks
        let output = vm
            .segments
            .memory
            .get_integer(Relocatable {
                segment_index: 2,
                offset: 0,
            })
            .unwrap()
            .to_usize()
            .unwrap();
        assert_eq!(output, simple_bootloader_input.tasks.len());

        // Assert task_range_check_ptr == range_check_ptr (2, 2) + BUILTIN_DATA_SIZE (8) * n_tasks (2)
        assert_eq!(
            task_range_check_ptr,
            Relocatable {
                segment_index: 2,
                offset: 18
            }
        );

        let fact_topologies: Vec<FactTopology> = exec_scopes
            .get(vars::FACT_TOPOLOGIES)
            .expect("Fact topologies missing from scope");
        assert!(fact_topologies.is_empty());
    }

    #[rstest]
    fn test_set_tasks_variable(simple_bootloader_input: SimpleBootloaderInput) {
        let bootloader_tasks = simple_bootloader_input.tasks.clone();

        let mut exec_scopes = ExecutionScopes::new();
        exec_scopes.insert_value(vars::SIMPLE_BOOTLOADER_INPUT, simple_bootloader_input);

        set_tasks_variable(&mut exec_scopes).expect("Hint failed unexpectedly");

        let tasks: Vec<TaskSpec> = exec_scopes
            .get(vars::TASKS)
            .expect("Tasks variable is not set");
        assert_eq!(tasks, bootloader_tasks);
    }

    #[rstest]
    #[case(128u128, 64u128)]
    #[case(1001u128, 500u128)]
    fn test_divide_num_by_2(#[case] num: u128, #[case] expected: u128) {
        let num_felt = Felt252::from(num);
        let expected_num_felt = Felt252::from(expected);

        let mut vm = vm!();
        add_segments!(vm, 2);
        vm.run_context.ap = 1;
        vm.run_context.fp = 1;

        let ids_data = ids_data!["num"];
        let ap_tracking = ApTracking::new();

        insert_value_from_var_name("num", num_felt, &mut vm, &ids_data, &ap_tracking).unwrap();

        divide_num_by_2(&mut vm, &ids_data, &ap_tracking).expect("Hint failed unexpectedly");

        let divided_num = vm
            .segments
            .memory
            .get_integer(vm.run_context.get_ap())
            .unwrap();
        assert_eq!(divided_num.into_owned(), expected_num_felt);
    }

    #[rstest]
    fn test_set_to_zero() {
        let mut vm = vm!();
        add_segments!(vm, 2);

        set_ap_to_zero(&mut vm).expect("Hint failed unexpectedly");

        let ap_value = vm
            .segments
            .memory
            .get_integer(vm.run_context.get_ap())
            .unwrap()
            .into_owned();

        assert_eq!(ap_value, Felt252::from(0));
    }

    #[rstest]
    fn test_set_current_task(simple_bootloader_input: SimpleBootloaderInput) {
        // Set n_tasks to 1
        let mut vm = vm!();
        vm.run_context.fp = 2;
        vm.segments = segments![((1, 0), 1)];

        let mut exec_scopes = ExecutionScopes::new();
        exec_scopes.insert_value(vars::SIMPLE_BOOTLOADER_INPUT, simple_bootloader_input);

        let ids_data = ids_data!["n_tasks", "task"];
        let ap_tracking = ApTracking::new();

        set_current_task(&mut vm, &mut exec_scopes, &ids_data, &ap_tracking)
            .expect("Hint failed unexpectedly");

        // Check that `task` is set
        let _task: Task = exec_scopes
            .get(vars::TASK)
            .expect("task variable is not set.");
    }
}<|MERGE_RESOLUTION|>--- conflicted
+++ resolved
@@ -170,10 +170,6 @@
             fact_topologies_path: None,
             single_page: false,
             tasks: vec![
-<<<<<<< HEAD
-                Task::RunProgramTask(Default::default()),
-                Task::RunProgramTask(Default::default()),
-=======
                 TaskSpec {
                     task: Task {
                         program: fibonacci.clone(),
@@ -184,7 +180,6 @@
                         program: fibonacci.clone(),
                     },
                 },
->>>>>>> 0d7f3de8
             ],
         }
     }
