--- conflicted
+++ resolved
@@ -1,9 +1,7 @@
-<<<<<<< HEAD
 use crate::{types::program::Program, vm::runners::cairo_pie::CairoPie};
 use felt::Felt252;
 use serde::Deserialize;
 use std::path::Path;
-=======
 use serde::{de, Deserialize, Deserializer};
 
 use felt::Felt252;
@@ -13,7 +11,6 @@
 use crate::types::program::Program;
 
 pub type BootloaderVersion = u64;
->>>>>>> 0d7f3de8
 
 #[derive(Deserialize, Debug, Clone, PartialEq)]
 pub struct BootloaderConfig {
@@ -54,13 +51,13 @@
     }
 }
 
-<<<<<<< HEAD
 #[derive(Debug, Clone, PartialEq)]
 pub enum Task {
     RunProgramTask(String), // TODO: need definition for RunProgramTask, at least its "program_input"
     #[allow(dead_code)] // TODO: remove when CairoPieTask is constructed (and compiler is happy)
     CairoPieTask(CairoPie),
-=======
+}
+
 #[derive(Deserialize, Debug, Clone, PartialEq)]
 pub struct TaskSpec {
     pub task: Task,
@@ -70,7 +67,6 @@
     pub fn load_task(&self) -> &Task {
         &self.task
     }
->>>>>>> 0d7f3de8
 }
 
 impl Task {
