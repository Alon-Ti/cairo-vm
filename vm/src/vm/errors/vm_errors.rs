// The `(*.0).0` syntax of thiserror falsely triggers this clippy warning
#![allow(clippy::explicit_auto_deref)]

use crate::stdlib::prelude::*;

use thiserror_no_std::Error;

use crate::Felt252;
use crate::{
    types::{
        errors::math_errors::MathError,
        relocatable::{MaybeRelocatable, Relocatable},
    },
    vm::errors::{
        exec_scope_errors::ExecScopeError, hint_errors::HintError, memory_errors::MemoryError,
        runner_errors::RunnerError, trace_errors::TraceError,
    },
};

pub const HINT_ERROR_STR: &str = "Got an exception while executing a hint: ";

#[derive(Debug, Error)]
pub enum VirtualMachineError {
    #[error(transparent)]
    RunnerError(#[from] RunnerError),
    #[error(transparent)]
    Memory(#[from] MemoryError),
    #[error(transparent)]
    Math(#[from] MathError),
    #[error(transparent)]
    TracerError(#[from] TraceError),
    #[error(transparent)]
    MainScopeError(#[from] ExecScopeError),
    #[error(transparent)]
    Other(anyhow::Error),
    #[error("Instruction MSB should be 0")]
    InstructionNonZeroHighBit,
    #[error("Instruction should be an int")]
    InvalidInstructionEncoding,
    #[error("Invalid op1_register value: {0}")]
    InvalidOp1Reg(u64),
    #[error("In immediate mode, off2 should be 1")]
    ImmShouldBe1,
    #[error("op0 must be known in double dereference")]
    UnknownOp0,
    #[error("Invalid ap_update value: {0}")]
    InvalidApUpdate(u64),
    #[error("Invalid pc_update value: {0}")]
    InvalidPcUpdate(u64),
    #[error("Res.UNCONSTRAINED cannot be used with ApUpdate.ADD")]
    UnconstrainedResAdd,
    #[error("Res.UNCONSTRAINED cannot be used with PcUpdate.JUMP")]
    UnconstrainedResJump,
    #[error("Res.UNCONSTRAINED cannot be used with PcUpdate.JUMP_REL")]
    UnconstrainedResJumpRel,
    #[error("Res.UNCONSTRAINED cannot be used with Opcode.ASSERT_EQ")]
    UnconstrainedResAssertEq,
    #[error("A relocatable value as Res cannot be used with PcUpdate.JUMP_REL")]
    JumpRelNotInt,
    #[error(
        "Failed to compute Res.MUL: Could not complete computation of non pure values {} * {}", (*.0).0, (*.0).1
    )]
    ComputeResRelocatableMul(Box<(MaybeRelocatable, MaybeRelocatable)>),
    #[error("Couldn't compute operand {}. Unknown value for memory cell {}", (*.0).0, (*.0).1)]
    FailedToComputeOperands(Box<(String, Relocatable)>),
    #[error("An ASSERT_EQ instruction failed: {} != {}.", (*.0).0, (*.0).1)]
    DiffAssertValues(Box<(MaybeRelocatable, MaybeRelocatable)>),
    #[error("Call failed to write return-pc (inconsistent op0): {} != {}. Did you forget to increment ap?", (*.0).0, (*.0).1)]
    CantWriteReturnPc(Box<(MaybeRelocatable, MaybeRelocatable)>),
    #[error("Call failed to write return-fp (inconsistent dst): {} != {}. Did you forget to increment ap?", (*.0).0, (*.0).1)]
    CantWriteReturnFp(Box<(MaybeRelocatable, MaybeRelocatable)>),
    #[error("Couldn't get or load dst")]
    NoDst,
    #[error("Invalid res value: {0}")]
    InvalidRes(u64),
    #[error("Invalid opcode value: {0}")]
    InvalidOpcode(u64),
    #[error("This is not implemented")]
    NotImplemented,
    #[error("Inconsistent auto-deduction for builtin {}, expected {}, got {:?}", (*.0).0, (*.0).1, (*.0).2)]
    InconsistentAutoDeduction(Box<(&'static str, MaybeRelocatable, Option<MaybeRelocatable>)>),
    #[error("Invalid hint encoding at pc: {0}")]
    InvalidHintEncoding(Box<MaybeRelocatable>),
    #[error("Expected output builtin to be present")]
    NoOutputBuiltin,
    #[error("Expected range_check builtin to be present")]
    NoRangeCheckBuiltin,
    #[error("Expected ecdsa builtin to be present")]
    NoSignatureBuiltin,
<<<<<<< HEAD
    #[error("Expected output builtin to be present")]
    NoOutputBuiltin,
=======
    #[error("Expected {0} to be present")]
    NoModBuiltin(&'static str),
>>>>>>> 932986c3
    #[error("Div out of range: 0 < {} <= {}", (*.0).0, (*.0).1)]
    OutOfValidRange(Box<(Felt252, Felt252)>),
    #[error("Failed to compare {} and {}, cant compare a relocatable to an integer value", (*.0).0, (*.0).1)]
    DiffTypeComparison(Box<(MaybeRelocatable, MaybeRelocatable)>),
    #[error("Failed to compare {} and  {}, cant compare two relocatable values of different segment indexes", (*.0).0, (*.0).1)]
    DiffIndexComp(Box<(Relocatable, Relocatable)>),
    #[error("Couldn't convert usize to u32")]
    NoneInMemoryRange,
    #[error("Expected integer, found: {0:?}")]
    ExpectedIntAtRange(Box<Option<MaybeRelocatable>>),
    #[error("Could not convert slice to array")]
    SliceToArrayError,
    #[error("Failed to compile hint: {0}")]
    CompileHintFail(Box<str>),
    #[error("op1_addr is Op1Addr.IMM, but no immediate was given")]
    NoImm,
    #[error("Execution reached the end of the program. Requested remaining steps: {0}.")]
    EndOfProgram(usize),
    #[error("Could not reach the end of the program. Executed steps: {0}.")]
    StepsLimit(u64),
    #[error("Could not reach the end of the program. RunResources has no remaining steps.")]
    UnfinishedExecution,
    #[error("Current run is not finished")]
    RunNotFinished,
    #[error("Invalid argument count, expected {} but got {}", (*.0).0, (*.0).1)]
    InvalidArgCount(Box<(usize, usize)>),
    #[error("Couldn't parse prime: {0}")]
    CouldntParsePrime(Box<str>),
    #[error("{HINT_ERROR_STR}{}", (*.0).1)]
    Hint(Box<(usize, HintError)>),
    #[error("Unexpected Failure")]
    Unexpected,
    #[error("Out of bounds access to builtin segment")]
    OutOfBoundsBuiltinSegmentAccess,
    #[error("Out of bounds access to program segment")]
    OutOfBoundsProgramSegmentAccess,
    #[error("Security Error: Invalid Memory Value: temporary address not relocated: {0}")]
    InvalidMemoryValueTemporaryAddress(Box<Relocatable>),
    #[error("accessed_addresses is None.")]
    MissingAccessedAddresses,
    #[error("Failed to write the output builtin content")]
    FailedToWriteOutput,
    #[error("Failed to find index {0} in the vm's relocation table")]
    RelocationNotFound(usize),
    #[error("{} batch size is not {}", (*.0).0, (*.0).1)]
    ModBuiltinBatchSize(Box<(&'static str, usize)>),
}

#[cfg(test)]
mod tests {
    use super::*;

    #[test]
    // Test to catch possible enum size regressions
    fn test_vm_error_size() {
        let size = crate::stdlib::mem::size_of::<VirtualMachineError>();
        assert!(size <= 32, "{size}")
    }
}<|MERGE_RESOLUTION|>--- conflicted
+++ resolved
@@ -87,13 +87,8 @@
     NoRangeCheckBuiltin,
     #[error("Expected ecdsa builtin to be present")]
     NoSignatureBuiltin,
-<<<<<<< HEAD
-    #[error("Expected output builtin to be present")]
-    NoOutputBuiltin,
-=======
     #[error("Expected {0} to be present")]
     NoModBuiltin(&'static str),
->>>>>>> 932986c3
     #[error("Div out of range: 0 < {} <= {}", (*.0).0, (*.0).1)]
     OutOfValidRange(Box<(Felt252, Felt252)>),
     #[error("Failed to compare {} and {}, cant compare a relocatable to an integer value", (*.0).0, (*.0).1)]
