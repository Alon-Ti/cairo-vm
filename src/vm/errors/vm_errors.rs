--- conflicted
+++ resolved
@@ -41,12 +41,9 @@
     FailedToGetReference(BigInt),
     ValueOutOfRange(BigInt),
     UnknownHint(String),
-<<<<<<< HEAD
     ValueOutsideValidRange(BigInt),
-=======
     SplitIntNotZero,
     SplitIntLimbOutOfRange(BigInt),
->>>>>>> e295ec47
     DiffTypeComparison(MaybeRelocatable, MaybeRelocatable),
     AssertNotEqualFail(MaybeRelocatable, MaybeRelocatable),
     DiffIndexComp(Relocatable, Relocatable),
@@ -127,12 +124,9 @@
             },
             VirtualMachineError::UnknownHint(hint_code) => write!(f, "Unknown Hint: {:?}", hint_code),
             VirtualMachineError::MemoryError(memory_error) => memory_error.fmt(f),
-<<<<<<< HEAD
             VirtualMachineError::ValueOutsideValidRange(value) => write!(f, "Value: {:?} is outside valid range", value),
-=======
             VirtualMachineError::SplitIntNotZero => write!(f,"split_int(): value is out of range"),
             VirtualMachineError::SplitIntLimbOutOfRange(limb) => write!(f, "split_int(): Limb {:?} is out of range.", limb),
->>>>>>> e295ec47
             VirtualMachineError::DiffTypeComparison(a, b) => {
                 write!(f, "Failed to compare {:?} and  {:?}, cant compare a relocatable to an integer value", a, b)
             },
