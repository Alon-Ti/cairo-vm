use crate::vm::decoder::decode_instruction;
use crate::vm::instruction::{ApUpdate, FpUpdate, Instruction, Opcode, PcUpdate, Res};
use crate::vm::relocatable::MaybeRelocatable;
use crate::vm::run_context::RunContext;
use crate::vm::trace_entry::TraceEntry;
use crate::vm::validated_memory_dict::ValidatedMemoryDict;
use num_bigint::BigInt;
use num_traits::FromPrimitive;
use num_traits::ToPrimitive;
use std::fmt;

macro_rules! bigint {
    ($val : expr) => {
        BigInt::from_i32($val).unwrap()
    };
}

#[derive(PartialEq)]
pub struct Operands {
    dst: MaybeRelocatable,
    res: Option<MaybeRelocatable>,
    op0: MaybeRelocatable,
    op1: MaybeRelocatable,
}

#[allow(dead_code)]
struct Rule {
    func: fn(&VirtualMachine, &MaybeRelocatable, &()) -> Option<MaybeRelocatable>,
}

pub struct VirtualMachine {
    run_context: RunContext,
    prime: BigInt,
    //builtin_runners: Option<HashMap<String, BuiltinRunner>>,
    //exec_scopes: Vec<HashMap<..., ...>>,
    //enter_scope: ,
    //hints: HashMap<MaybeRelocatable, Vec<CompiledHint>>,
    //hint_locals: HashMap<..., ...>,
    //hint_pc_and_index: HashMap<i64, (MaybeRelocatable, i64)>,
    //static_locals: Option<HashMap<..., ...>>,
    //intruction_debug_info: HashMap<MaybeRelocatable, InstructionLocation>,
    //debug_file_contents: HashMap<String, String>,
    //error_message_attributes: Vec<VmAttributeScope>,
    //program: ProgramBase,
    _program_base: Option<MaybeRelocatable>,
    validated_memory: ValidatedMemoryDict,
    //auto_deduction: HashMap<BigInt, Vec<(Rule, ())>>,
    accessed_addresses: Vec<MaybeRelocatable>,
    trace: Vec<TraceEntry>,
    current_step: BigInt,
    skip_instruction_execution: bool,
}

#[allow(dead_code)]
impl VirtualMachine {
    fn update_fp(&mut self, instruction: &Instruction, operands: &Operands) {
        let new_fp: MaybeRelocatable = match instruction.fp_update {
            FpUpdate::APPlus2 => self.run_context.ap.add_num_addr(bigint!(2), None),
            FpUpdate::Dst => operands.dst.clone(),
            FpUpdate::Regular => return,
        };
        self.run_context.fp = new_fp;
    }

    fn update_ap(
        &mut self,
        instruction: &Instruction,
        operands: &Operands,
    ) -> Result<(), VirtualMachineError> {
        let new_ap: MaybeRelocatable = match instruction.ap_update {
            ApUpdate::Add => match operands.res.clone() {
                Some(res) => self
                    .run_context
                    .ap
                    .add_addr(res, Some(self.prime.clone()))?,

                None => return Err(VirtualMachineError::UnconstrainedResAddError),
            },
            ApUpdate::Add1 => self.run_context.ap.add_num_addr(bigint!(1), None),
            ApUpdate::Add2 => self.run_context.ap.add_num_addr(bigint!(2), None),
            ApUpdate::Regular => return Ok(()),
        };
        self.run_context.ap = new_ap % self.prime.clone();
        Ok(())
    }

    fn update_pc(
        &mut self,
        instruction: &Instruction,
        operands: &Operands,
    ) -> Result<(), VirtualMachineError> {
        let new_pc: MaybeRelocatable = match instruction.pc_update {
            PcUpdate::Regular => self
                .run_context
                .pc
                .add_num_addr(bigint!(Instruction::size(&instruction)), None),
            PcUpdate::Jump => match operands.res.clone() {
                Some(res) => res,
                None => return Err(VirtualMachineError::UnconstrainedResJumpError),
            },
            PcUpdate::JumpRel => match operands.res.clone() {
                Some(res) => match res {
                    MaybeRelocatable::Int(num_res) => {
                        self.run_context.pc.add_num_addr(num_res, None)
                    }

                    _ => return Err(VirtualMachineError::PureValueError),
                },
                None => return Err(VirtualMachineError::UnconstrainedResJumpRelError),
            },
            PcUpdate::JNZ => match VirtualMachine::is_zero(operands.res.clone())? {
                true => self
                    .run_context
                    .pc
                    .add_num_addr(bigint!(Instruction::size(&instruction)), None),
                false => (self.run_context.pc.add_addr(operands.op1.clone(), None))?,
            },
        };
        self.run_context.pc = new_pc % self.prime.clone();
        Ok(())
    }

    fn update_registers(
        &mut self,
        instruction: Instruction,
        operands: Operands,
    ) -> Result<(), VirtualMachineError> {
        self.update_fp(&instruction, &operands);
        self.update_ap(&instruction, &operands)?;
        self.update_pc(&instruction, &operands)?;
        Ok(())
    }

    /// Returns true if the value is zero
    /// Used for JNZ instructions
    fn is_zero(addr: Option<MaybeRelocatable>) -> Result<bool, VirtualMachineError> {
        if let Some(value) = addr {
            match value {
                MaybeRelocatable::Int(num) => return Ok(num == bigint!(0)),
                MaybeRelocatable::RelocatableValue(rel_value) => {
                    if rel_value.offset >= bigint!(0) {
                        return Ok(false);
                    } else {
                        return Err(VirtualMachineError::PureValueError);
                    }
                }
            };
        }
        return Err(VirtualMachineError::NotImplementedError);
    }

    ///Returns a tuple (deduced_op0, deduced_res).
    ///Deduces the value of op0 if possible (based on dst and op1). Otherwise, returns None.
    ///If res was already deduced, returns its deduced value as well.
    fn deduce_op0(
        &self,
        instruction: &Instruction,
        dst: Option<&MaybeRelocatable>,
        op1: Option<&MaybeRelocatable>,
    ) -> Result<(Option<MaybeRelocatable>, Option<MaybeRelocatable>), VirtualMachineError> {
        match instruction.opcode {
            Opcode::Call => {
                return Ok((
                    Some(
                        self.run_context
                            .pc
                            .add_num_addr(bigint!(Instruction::size(&instruction)), None),
                    ),
                    None,
                ))
            }
            Opcode::AsseertEq => {
                match instruction.res {
                    Res::Add => {
                        if let (Some(dst_addr), Some(op1_addr)) = (dst, op1) {
                            return Ok((
                                Some((dst_addr.sub_addr(op1_addr))? % self.prime.clone()),
                                Some(dst_addr.clone()),
                            ));
                        }
                    }
                    Res::Mul => {
                        if let (Some(dst_addr), Some(op1_addr)) = (dst, op1) {
                            if let (
                                MaybeRelocatable::Int(num_dst),
                                MaybeRelocatable::Int(ref num_op1_ref),
                            ) = (dst_addr, op1_addr)
                            {
                                let num_op1 = Clone::clone(num_op1_ref);
                                if num_op1 != bigint!(0) {
                                    return Ok((
                                        Some(
                                            MaybeRelocatable::Int(num_dst / num_op1)
                                                % self.prime.clone(),
                                        ),
                                        Some(dst_addr.clone()),
                                    ));
                                }
                            }
                        }
                    }
                    _ => (),
                };
            }
            _ => (),
        };
        Ok((None, None))
    }

    /// Returns a tuple (deduced_op1, deduced_res).
    ///Deduces the value of op1 if possible (based on dst and op0). Otherwise, returns None.
    ///If res was already deduced, returns its deduced value as well.
    fn deduce_op1(
        &self,
        instruction: &Instruction,
        dst: Option<&MaybeRelocatable>,
        op0: Option<MaybeRelocatable>,
    ) -> Result<(Option<MaybeRelocatable>, Option<MaybeRelocatable>), VirtualMachineError> {
        if let Opcode::AsseertEq = instruction.opcode {
            match instruction.res {
                Res::Op1 => {
                    if let Some(dst_addr) = dst {
                        return Ok((Some(dst_addr.clone()), Some(dst_addr.clone())));
                    }
                }
                Res::Add => {
                    if let (Some(dst_addr), Some(op0_addr)) = (dst, op0) {
                        return Ok((
                            Some((dst_addr.sub_addr(&op0_addr))?),
                            Some(dst_addr.clone()),
                        ));
                    }
                }
                Res::Mul => {
                    if let (Some(dst_addr), Some(op0_addr)) = (dst, op0) {
                        if let (MaybeRelocatable::Int(num_dst), MaybeRelocatable::Int(num_op0)) =
                            (dst_addr, op0_addr)
                        {
                            if num_op0 != bigint!(0) {
                                return Ok((
                                    Some(
                                        MaybeRelocatable::Int(num_dst / num_op0)
                                            % self.prime.clone(),
                                    ),
                                    Some(dst_addr.clone()),
                                ));
                            }
                        }
                    }
                }
                _ => (),
            };
        };
        return Ok((None, None));
    }

    ///Computes the value of res if possible
    fn compute_res(
        &self,
        instruction: &Instruction,
        op0: &MaybeRelocatable,
        op1: &MaybeRelocatable,
    ) -> Result<Option<MaybeRelocatable>, VirtualMachineError> {
        match instruction.res {
            Res::Op1 => return Ok(Some(op1.clone())),
            Res::Add => return Ok(Some(op0.add_addr(op1.clone(), Some(self.prime.clone()))?)),
            Res::Mul => {
                if let (MaybeRelocatable::Int(num_op0), MaybeRelocatable::Int(num_op1)) = (op0, op1)
                {
                    return Ok(Some(
                        MaybeRelocatable::Int(num_op0 * num_op1) % self.prime.clone(),
                    ));
                }
                return Err(VirtualMachineError::PureValueError);
            }
            Res::Unconstrained => return Ok(None),
        };
    }

    fn deduce_dst(
        &self,
        instruction: &Instruction,
        res: Option<&MaybeRelocatable>,
    ) -> Option<MaybeRelocatable> {
        match instruction.opcode {
            Opcode::AsseertEq => {
                if let Some(res_addr) = res {
                    return Some(res_addr.clone());
                }
            }
            Opcode::Call => return Some(self.run_context.fp.clone()),
            _ => (),
        };
        return None;
    }

    fn opcode_assertions(&self, instruction: &Instruction, operands: &Operands) {
        match instruction.opcode {
            Opcode::AsseertEq => {
                match &operands.res {
                    None => panic!("Res.UNCONSTRAINED cannot be used with Opcode.ASSERT_EQ"),
                    Some(res) => {
                        if let (MaybeRelocatable::Int(res_num), MaybeRelocatable::Int(dst_num)) =
                            (res, &operands.dst)
                        {
                            if res_num != dst_num {
                                panic!(
                                    "An ASSERT_EQ instruction failed: {} != {}",
                                    res_num, dst_num
                                );
                            };
                        };
                    }
                };
            }
            Opcode::Call => {
                if let (MaybeRelocatable::Int(op0_num), MaybeRelocatable::Int(run_pc)) =
                    (&operands.op0, &self.run_context.pc)
                {
                    let return_pc = run_pc + bigint!(instruction.size());
                    if op0_num != &return_pc {
                        panic!("Call failed to write return-pc (inconsistent op0): {} != {}. Did you forget to increment ap?", op0_num, return_pc);
                    };
                };

                if let (MaybeRelocatable::Int(return_fp), MaybeRelocatable::Int(dst_num)) =
                    (&self.run_context.fp, &operands.dst)
                {
                    if dst_num != return_fp {
                        panic!("Call failed to write return-fp (inconsistent dst): fp->{} != dst->{}. Did you forget to increment ap?",return_fp,dst_num);
                    };
                };
            }
            _ => {}
        }
    }

    fn run_instruction(&mut self, instruction: Instruction) -> Result<(), VirtualMachineError> {
        let (operands, operands_mem_addresses) = self.compute_operands(&instruction)?;
        self.opcode_assertions(&instruction, &operands);
        self.trace.push(TraceEntry {
            pc: self.run_context.pc.clone(),
            ap: self.run_context.ap.clone(),
            fp: self.run_context.fp.clone(),
        });
        for addr in operands_mem_addresses.iter() {
            if !self.accessed_addresses.contains(addr) {
                self.accessed_addresses.push(addr.clone());
            }
        }
        if !self.accessed_addresses.contains(&self.run_context.pc) {
            self.accessed_addresses.push(self.run_context.pc.clone());
        }
        self.update_registers(instruction, operands)?;
        self.current_step += bigint!(1);
        Ok(())
    }

    fn decode_current_instruction(&self) -> Result<Instruction, VirtualMachineError> {
        let (instruction_ref, imm) = self.run_context.get_instruction_encoding()?;
        let instruction = instruction_ref.clone().to_i64().unwrap();
        if let Some(&MaybeRelocatable::Int(ref imm_ref)) = imm {
            return Ok(decode_instruction(instruction, Some(imm_ref.clone())));
        }
        return Ok(decode_instruction(instruction, None));
    }

    pub fn step(&mut self) -> Result<(), VirtualMachineError> {
        self.skip_instruction_execution = false;
        //TODO: Hint Management
        let instruction = self.decode_current_instruction()?;
        self.run_instruction(instruction)?;
        return Ok(());
    }
    /// Compute operands and result, trying to deduce them if normal memory access returns a None
    /// value.
    pub fn compute_operands(
        &mut self,
        instruction: &Instruction,
    ) -> Result<(Operands, Vec<MaybeRelocatable>), VirtualMachineError> {
        let dst_addr: MaybeRelocatable = self.run_context.compute_dst_addr(instruction);
        let mut dst: Option<MaybeRelocatable> = match self.validated_memory.get(&dst_addr) {
            Some(destination) => Some(destination.clone()),
            None => None,
        };
        let op0_addr: MaybeRelocatable = self.run_context.compute_op0_addr(instruction);
        let mut op0: Option<MaybeRelocatable> = match self.validated_memory.get(&op0_addr) {
            Some(operand0) => Some(operand0.clone()),
            None => None,
        };
        let op1_addr: MaybeRelocatable = self
            .run_context
            .compute_op1_addr(instruction, op0.as_ref())?;
        let mut op1: Option<MaybeRelocatable> = match self.validated_memory.get(&op1_addr) {
            Some(operand1) => Some(operand1.clone()),
            None => None,
        };
        let mut res: Option<MaybeRelocatable> = None;

        let should_update_dst = matches!(dst, None);
        let should_update_op0 = matches!(op0, None);
        let should_update_op1 = matches!(op1, None);

        if matches!(op0, None) {
            (op0, res) = self.deduce_op0(instruction, dst.as_ref(), op1.as_ref())?;
        }

        if matches!(op1, None) {
            let deduced_operand = self.deduce_op1(instruction, dst.as_ref(), op0.clone())?;
            op1 = deduced_operand.0;
            if matches!(res, None) {
                res = deduced_operand.1;
            }
        }

        assert!(matches!(op0, Some(_)), "Couldn't compute or deduce op0");
        assert!(matches!(op1, Some(_)), "Couldn't compute or deduce op1");

        if matches!(res, None) {
            res = self.compute_res(instruction, op0.as_ref().unwrap(), op1.as_ref().unwrap())?;
        }

        if matches!(dst, None) {
            match instruction.opcode {
                Opcode::AsseertEq if matches!(res, Some(_)) => dst = res.clone(),
                Opcode::Call => dst = Some(self.run_context.fp.clone()),
                _ => panic!("Couldn't get or load dst"),
            }
        }

        if should_update_dst {
            self.validated_memory
                .insert(&dst_addr, dst.as_ref().unwrap());
        }
        if should_update_op0 {
            self.validated_memory
                .insert(&op0_addr, op0.as_ref().unwrap());
        }
        if should_update_op1 {
            self.validated_memory
                .insert(&op1_addr, op1.as_ref().unwrap());
        }

        Ok((
            Operands {
                dst: dst.unwrap().clone(),
                op0: op0.unwrap().clone(),
                op1: op1.unwrap().clone(),
                res,
            },
            [dst_addr, op0_addr, op1_addr].to_vec(),
        ))
    }
}

#[derive(Debug, PartialEq)]
#[allow(dead_code)]
pub enum VirtualMachineError {
    //InvalidInstructionEncodingError(MaybeRelocatable), Impl fmt for MaybeRelocatable
    InvalidInstructionEncodingError,
    InvalidDstRegError,
    InvalidOp0RegError,
    InvalidOp1RegError,
    ImmShouldBe1Error,
    UnknownOp0Error,
    InvalidFpUpdateError,
    InvalidApUpdateError,
    InvalidPcUpdateError,
    UnconstrainedResAddError,
    UnconstrainedResJumpError,
    UnconstrainedResJumpRelError,
    PureValueError,
    InvalidResError,
    RelocatableAddError,
    NotImplementedError,
    DiffIndexSubError,
}

impl fmt::Display for VirtualMachineError {
    fn fmt(&self, f: &mut fmt::Formatter) -> fmt::Result {
        match *self {
            //VirtualMachineError::InvalidInstructionEncodingError(arg) => write!(f, "Instruction should be an int. Found: {}", arg),
            VirtualMachineError::InvalidInstructionEncodingError => {
                write!(f, "Instruction should be an int. Found:")
            }
            VirtualMachineError::InvalidDstRegError => write!(f, "Invalid dst_register value"),
            VirtualMachineError::InvalidOp0RegError => write!(f, "Invalid op0_register value"),
            VirtualMachineError::InvalidOp1RegError => write!(f, "Invalid op1_register value"),
            VirtualMachineError::ImmShouldBe1Error => {
                write!(f, "In immediate mode, off2 should be 1")
            }
            VirtualMachineError::UnknownOp0Error => {
                write!(f, "op0 must be known in double dereference")
            }
            VirtualMachineError::InvalidFpUpdateError => write!(f, "Invalid fp_update value"),
            VirtualMachineError::InvalidApUpdateError => write!(f, "Invalid ap_update value"),
            VirtualMachineError::InvalidPcUpdateError => write!(f, "Invalid pc_update value"),
            VirtualMachineError::UnconstrainedResAddError => {
                write!(f, "Res.UNCONSTRAINED cannot be used with ApUpdate.ADD")
            }
            VirtualMachineError::UnconstrainedResJumpError => {
                write!(f, "Res.UNCONSTRAINED cannot be used with PcUpdate.JUMP")
            }
            VirtualMachineError::UnconstrainedResJumpRelError => {
                write!(f, "Res.UNCONSTRAINED cannot be used with PcUpdate.JUMP_REL")
            }
            VirtualMachineError::InvalidResError => write!(f, "Invalid res value"),
            VirtualMachineError::RelocatableAddError => {
                write!(f, "Cannot add two relocatable values")
            }
            VirtualMachineError::NotImplementedError => write!(f, "This is not implemented"),
            VirtualMachineError::PureValueError => Ok(()), //TODO
            VirtualMachineError::DiffIndexSubError => write!(
                f,
                "Can only subtract two relocatable values of the same segment"
            ),
        }
    }
}

#[cfg(test)]
mod tests {
    use super::*;
    use crate::vm::instruction::{ApUpdate, FpUpdate, Op1Addr, Opcode, PcUpdate, Register, Res};
    use crate::vm::memory::Memory;
    use crate::vm::relocatable::Relocatable;
    use num_bigint::Sign;

    #[test]
    fn update_fp_ap_plus2() {
        let instruction = Instruction {
            off0: bigint!(1),
            off1: bigint!(2),
            off2: bigint!(3),
            imm: None,
            dst_register: Register::FP,
            op0_register: Register::AP,
            op1_addr: Op1Addr::AP,
            res: Res::Add,
            pc_update: PcUpdate::Regular,
            ap_update: ApUpdate::Regular,
            fp_update: FpUpdate::APPlus2,
            opcode: Opcode::NOp,
        };

        let operands = Operands {
            dst: MaybeRelocatable::Int(bigint!(11)),
            res: Some(MaybeRelocatable::Int(bigint!(8))),
            op0: MaybeRelocatable::Int(bigint!(9)),
            op1: MaybeRelocatable::Int(bigint!(10)),
        };

        let run_context = RunContext {
            memory: Memory::new(),
            pc: MaybeRelocatable::Int(bigint!(4)),
            ap: MaybeRelocatable::Int(bigint!(5)),
            fp: MaybeRelocatable::Int(bigint!(6)),
            prime: bigint!(127),
        };

        let mut vm = VirtualMachine {
            run_context: run_context,
            prime: bigint!(127),
            _program_base: None,
            validated_memory: ValidatedMemoryDict::new(),
            accessed_addresses: Vec::<MaybeRelocatable>::new(),
            trace: Vec::<TraceEntry>::new(),
            current_step: bigint!(1),
            skip_instruction_execution: false,
        };

        vm.update_fp(&instruction, &operands);
        assert_eq!(vm.run_context.fp, MaybeRelocatable::Int(bigint!(7)))
    }

    #[test]
    fn update_fp_dst() {
        let instruction = Instruction {
            off0: bigint!(1),
            off1: bigint!(2),
            off2: bigint!(3),
            imm: None,
            dst_register: Register::FP,
            op0_register: Register::AP,
            op1_addr: Op1Addr::AP,
            res: Res::Add,
            pc_update: PcUpdate::Regular,
            ap_update: ApUpdate::Regular,
            fp_update: FpUpdate::Dst,
            opcode: Opcode::NOp,
        };

        let operands = Operands {
            dst: MaybeRelocatable::Int(bigint!(11)),
            res: Some(MaybeRelocatable::Int(bigint!(8))),
            op0: MaybeRelocatable::Int(bigint!(9)),
            op1: MaybeRelocatable::Int(bigint!(10)),
        };

        let run_context = RunContext {
            memory: Memory::new(),
            pc: MaybeRelocatable::Int(bigint!(4)),
            ap: MaybeRelocatable::Int(bigint!(5)),
            fp: MaybeRelocatable::Int(bigint!(6)),
            prime: bigint!(127),
        };

        let mut vm = VirtualMachine {
            run_context: run_context,
            prime: bigint!(127),
            _program_base: None,
            validated_memory: ValidatedMemoryDict::new(),
            accessed_addresses: Vec::<MaybeRelocatable>::new(),
            trace: Vec::<TraceEntry>::new(),
            current_step: bigint!(1),
            skip_instruction_execution: false,
        };

        vm.update_fp(&instruction, &operands);
        assert_eq!(vm.run_context.fp, MaybeRelocatable::Int(bigint!(11)))
    }

    #[test]
    fn update_fp_regular() {
        let instruction = Instruction {
            off0: bigint!(1),
            off1: bigint!(2),
            off2: bigint!(3),
            imm: None,
            dst_register: Register::FP,
            op0_register: Register::AP,
            op1_addr: Op1Addr::AP,
            res: Res::Add,
            pc_update: PcUpdate::Regular,
            ap_update: ApUpdate::Regular,
            fp_update: FpUpdate::Regular,
            opcode: Opcode::NOp,
        };

        let operands = Operands {
            dst: MaybeRelocatable::Int(bigint!(11)),
            res: Some(MaybeRelocatable::Int(bigint!(8))),
            op0: MaybeRelocatable::Int(bigint!(9)),
            op1: MaybeRelocatable::Int(bigint!(10)),
        };

        let run_context = RunContext {
            memory: Memory::new(),
            pc: MaybeRelocatable::Int(bigint!(4)),
            ap: MaybeRelocatable::Int(bigint!(5)),
            fp: MaybeRelocatable::Int(bigint!(6)),
            prime: bigint!(127),
        };

        let mut vm = VirtualMachine {
            run_context: run_context,
            prime: bigint!(127),
            _program_base: None,
            validated_memory: ValidatedMemoryDict::new(),
            accessed_addresses: Vec::<MaybeRelocatable>::new(),
            trace: Vec::<TraceEntry>::new(),
            current_step: bigint!(1),
            skip_instruction_execution: false,
        };

        vm.update_fp(&instruction, &operands);
        assert_eq!(vm.run_context.fp, MaybeRelocatable::Int(bigint!(6)))
    }

    #[test]
    fn update_ap_add_with_res() {
        let instruction = Instruction {
            off0: bigint!(1),
            off1: bigint!(2),
            off2: bigint!(3),
            imm: None,
            dst_register: Register::FP,
            op0_register: Register::AP,
            op1_addr: Op1Addr::AP,
            res: Res::Add,
            pc_update: PcUpdate::Regular,
            ap_update: ApUpdate::Add,
            fp_update: FpUpdate::Regular,
            opcode: Opcode::NOp,
        };

        let operands = Operands {
            dst: MaybeRelocatable::Int(bigint!(11)),
            res: Some(MaybeRelocatable::Int(bigint!(8))),
            op0: MaybeRelocatable::Int(bigint!(9)),
            op1: MaybeRelocatable::Int(bigint!(10)),
        };

        let run_context = RunContext {
            memory: Memory::new(),
            pc: MaybeRelocatable::Int(bigint!(4)),
            ap: MaybeRelocatable::Int(bigint!(5)),
            fp: MaybeRelocatable::Int(bigint!(6)),
            prime: bigint!(127),
        };

        let mut vm = VirtualMachine {
            run_context: run_context,
            prime: bigint!(127),
            _program_base: None,
            validated_memory: ValidatedMemoryDict::new(),
            accessed_addresses: Vec::<MaybeRelocatable>::new(),
            trace: Vec::<TraceEntry>::new(),
            current_step: bigint!(1),
            skip_instruction_execution: false,
        };

        assert_eq!(Ok(()), vm.update_ap(&instruction, &operands));
        assert_eq!(vm.run_context.ap, MaybeRelocatable::Int(bigint!(13)));
    }

    #[test]
    fn update_ap_add_without_res() {
        let instruction = Instruction {
            off0: bigint!(1),
            off1: bigint!(2),
            off2: bigint!(3),
            imm: None,
            dst_register: Register::FP,
            op0_register: Register::AP,
            op1_addr: Op1Addr::AP,
            res: Res::Add,
            pc_update: PcUpdate::Regular,
            ap_update: ApUpdate::Add,
            fp_update: FpUpdate::Regular,
            opcode: Opcode::NOp,
        };

        let operands = Operands {
            dst: MaybeRelocatable::Int(bigint!(11)),
            res: None,
            op0: MaybeRelocatable::Int(bigint!(9)),
            op1: MaybeRelocatable::Int(bigint!(10)),
        };

        let run_context = RunContext {
            memory: Memory::new(),
            pc: MaybeRelocatable::Int(bigint!(4)),
            ap: MaybeRelocatable::Int(bigint!(5)),
            fp: MaybeRelocatable::Int(bigint!(6)),
            prime: bigint!(127),
        };

        let mut vm = VirtualMachine {
            run_context: run_context,
            prime: bigint!(127),
            _program_base: None,
            validated_memory: ValidatedMemoryDict::new(),
            accessed_addresses: Vec::<MaybeRelocatable>::new(),
            trace: Vec::<TraceEntry>::new(),
            current_step: bigint!(1),
            skip_instruction_execution: false,
        };

        assert_eq!(
            Err(VirtualMachineError::UnconstrainedResAddError),
            vm.update_ap(&instruction, &operands)
        );
    }

    #[test]
    fn update_ap_add1() {
        let instruction = Instruction {
            off0: bigint!(1),
            off1: bigint!(2),
            off2: bigint!(3),
            imm: None,
            dst_register: Register::FP,
            op0_register: Register::AP,
            op1_addr: Op1Addr::AP,
            res: Res::Add,
            pc_update: PcUpdate::Regular,
            ap_update: ApUpdate::Add1,
            fp_update: FpUpdate::Regular,
            opcode: Opcode::NOp,
        };

        let operands = Operands {
            dst: MaybeRelocatable::Int(bigint!(11)),
            res: Some(MaybeRelocatable::Int(bigint!(8))),
            op0: MaybeRelocatable::Int(bigint!(9)),
            op1: MaybeRelocatable::Int(bigint!(10)),
        };

        let run_context = RunContext {
            memory: Memory::new(),
            pc: MaybeRelocatable::Int(bigint!(4)),
            ap: MaybeRelocatable::Int(bigint!(5)),
            fp: MaybeRelocatable::Int(bigint!(6)),
            prime: bigint!(127),
        };

        let mut vm = VirtualMachine {
            run_context: run_context,
            prime: bigint!(127),
            _program_base: None,
            validated_memory: ValidatedMemoryDict::new(),
            accessed_addresses: Vec::<MaybeRelocatable>::new(),
            trace: Vec::<TraceEntry>::new(),
            current_step: bigint!(1),
            skip_instruction_execution: false,
        };

        assert_eq!(Ok(()), vm.update_ap(&instruction, &operands));
        assert_eq!(vm.run_context.ap, MaybeRelocatable::Int(bigint!(6)));
    }

    #[test]
    fn update_ap_add2() {
        let instruction = Instruction {
            off0: bigint!(1),
            off1: bigint!(2),
            off2: bigint!(3),
            imm: None,
            dst_register: Register::FP,
            op0_register: Register::AP,
            op1_addr: Op1Addr::AP,
            res: Res::Add,
            pc_update: PcUpdate::Regular,
            ap_update: ApUpdate::Add2,
            fp_update: FpUpdate::Regular,
            opcode: Opcode::NOp,
        };

        let operands = Operands {
            dst: MaybeRelocatable::Int(bigint!(11)),
            res: Some(MaybeRelocatable::Int(bigint!(8))),
            op0: MaybeRelocatable::Int(bigint!(9)),
            op1: MaybeRelocatable::Int(bigint!(10)),
        };

        let run_context = RunContext {
            memory: Memory::new(),
            pc: MaybeRelocatable::Int(bigint!(4)),
            ap: MaybeRelocatable::Int(bigint!(5)),
            fp: MaybeRelocatable::Int(bigint!(6)),
            prime: bigint!(127),
        };

        let mut vm = VirtualMachine {
            run_context: run_context,
            prime: bigint!(127),
            _program_base: None,
            validated_memory: ValidatedMemoryDict::new(),
            accessed_addresses: Vec::<MaybeRelocatable>::new(),
            trace: Vec::<TraceEntry>::new(),
            current_step: bigint!(1),
            skip_instruction_execution: false,
        };

        assert_eq!(Ok(()), vm.update_ap(&instruction, &operands));
        assert_eq!(vm.run_context.ap, MaybeRelocatable::Int(bigint!(7)));
    }

    #[test]
    fn update_ap_regular() {
        let instruction = Instruction {
            off0: bigint!(1),
            off1: bigint!(2),
            off2: bigint!(3),
            imm: None,
            dst_register: Register::FP,
            op0_register: Register::AP,
            op1_addr: Op1Addr::AP,
            res: Res::Add,
            pc_update: PcUpdate::Regular,
            ap_update: ApUpdate::Regular,
            fp_update: FpUpdate::Regular,
            opcode: Opcode::NOp,
        };

        let operands = Operands {
            dst: MaybeRelocatable::Int(bigint!(11)),
            res: Some(MaybeRelocatable::Int(bigint!(8))),
            op0: MaybeRelocatable::Int(bigint!(9)),
            op1: MaybeRelocatable::Int(bigint!(10)),
        };

        let run_context = RunContext {
            memory: Memory::new(),
            pc: MaybeRelocatable::Int(bigint!(4)),
            ap: MaybeRelocatable::Int(bigint!(5)),
            fp: MaybeRelocatable::Int(bigint!(6)),
            prime: bigint!(127),
        };

        let mut vm = VirtualMachine {
            run_context: run_context,
            prime: bigint!(127),
            _program_base: None,
            validated_memory: ValidatedMemoryDict::new(),
            accessed_addresses: Vec::<MaybeRelocatable>::new(),
            trace: Vec::<TraceEntry>::new(),
            current_step: bigint!(1),
            skip_instruction_execution: false,
        };

        assert_eq!(Ok(()), vm.update_ap(&instruction, &operands));
        assert_eq!(vm.run_context.ap, MaybeRelocatable::Int(bigint!(5)));
    }

    #[test]
    fn update_pc_regular_instruction_no_imm() {
        let instruction = Instruction {
            off0: bigint!(1),
            off1: bigint!(2),
            off2: bigint!(3),
            imm: None,
            dst_register: Register::FP,
            op0_register: Register::AP,
            op1_addr: Op1Addr::AP,
            res: Res::Add,
            pc_update: PcUpdate::Regular,
            ap_update: ApUpdate::Regular,
            fp_update: FpUpdate::Regular,
            opcode: Opcode::NOp,
        };

        let operands = Operands {
            dst: MaybeRelocatable::Int(bigint!(11)),
            res: Some(MaybeRelocatable::Int(bigint!(8))),
            op0: MaybeRelocatable::Int(bigint!(9)),
            op1: MaybeRelocatable::Int(bigint!(10)),
        };

        let run_context = RunContext {
            memory: Memory::new(),
            pc: MaybeRelocatable::Int(bigint!(4)),
            ap: MaybeRelocatable::Int(bigint!(5)),
            fp: MaybeRelocatable::Int(bigint!(6)),
            prime: bigint!(127),
        };

        let mut vm = VirtualMachine {
            run_context: run_context,
            prime: bigint!(127),
            _program_base: None,
            validated_memory: ValidatedMemoryDict::new(),
            accessed_addresses: Vec::<MaybeRelocatable>::new(),
            trace: Vec::<TraceEntry>::new(),
            current_step: bigint!(1),
            skip_instruction_execution: false,
        };

        assert_eq!(Ok(()), vm.update_pc(&instruction, &operands));
        assert_eq!(vm.run_context.pc, MaybeRelocatable::Int(bigint!(5)));
    }

    #[test]
    fn update_pc_regular_instruction_has_imm() {
        let instruction = Instruction {
            off0: bigint!(1),
            off1: bigint!(2),
            off2: bigint!(3),
            imm: Some(bigint!(5)),
            dst_register: Register::FP,
            op0_register: Register::AP,
            op1_addr: Op1Addr::AP,
            res: Res::Add,
            pc_update: PcUpdate::Regular,
            ap_update: ApUpdate::Regular,
            fp_update: FpUpdate::Regular,
            opcode: Opcode::NOp,
        };

        let operands = Operands {
            dst: MaybeRelocatable::Int(bigint!(11)),
            res: Some(MaybeRelocatable::Int(bigint!(8))),
            op0: MaybeRelocatable::Int(bigint!(9)),
            op1: MaybeRelocatable::Int(bigint!(10)),
        };

        let run_context = RunContext {
            memory: Memory::new(),
            pc: MaybeRelocatable::Int(bigint!(4)),
            ap: MaybeRelocatable::Int(bigint!(5)),
            fp: MaybeRelocatable::Int(bigint!(6)),
            prime: bigint!(127),
        };

        let mut vm = VirtualMachine {
            run_context: run_context,
            prime: bigint!(127),
            _program_base: None,
            validated_memory: ValidatedMemoryDict::new(),
            accessed_addresses: Vec::<MaybeRelocatable>::new(),
            trace: Vec::<TraceEntry>::new(),
            current_step: bigint!(1),
            skip_instruction_execution: false,
        };

        assert_eq!(Ok(()), vm.update_pc(&instruction, &operands));
        assert_eq!(vm.run_context.pc, MaybeRelocatable::Int(bigint!(6)));
    }

    #[test]
    fn update_pc_jump_with_res() {
        let instruction = Instruction {
            off0: bigint!(1),
            off1: bigint!(2),
            off2: bigint!(3),
            imm: None,
            dst_register: Register::FP,
            op0_register: Register::AP,
            op1_addr: Op1Addr::AP,
            res: Res::Add,
            pc_update: PcUpdate::Jump,
            ap_update: ApUpdate::Regular,
            fp_update: FpUpdate::Regular,
            opcode: Opcode::NOp,
        };

        let operands = Operands {
            dst: MaybeRelocatable::Int(bigint!(11)),
            res: Some(MaybeRelocatable::Int(bigint!(8))),
            op0: MaybeRelocatable::Int(bigint!(9)),
            op1: MaybeRelocatable::Int(bigint!(10)),
        };

        let run_context = RunContext {
            memory: Memory::new(),
            pc: MaybeRelocatable::Int(bigint!(4)),
            ap: MaybeRelocatable::Int(bigint!(5)),
            fp: MaybeRelocatable::Int(bigint!(6)),
            prime: bigint!(127),
        };

        let mut vm = VirtualMachine {
            run_context: run_context,
            prime: bigint!(127),
            _program_base: None,
            validated_memory: ValidatedMemoryDict::new(),
            accessed_addresses: Vec::<MaybeRelocatable>::new(),
            trace: Vec::<TraceEntry>::new(),
            current_step: bigint!(1),
            skip_instruction_execution: false,
        };

        assert_eq!(Ok(()), vm.update_pc(&instruction, &operands));
        assert_eq!(vm.run_context.pc, MaybeRelocatable::Int(bigint!(8)));
    }

    #[test]
    fn update_pc_jump_without_res() {
        let instruction = Instruction {
            off0: bigint!(1),
            off1: bigint!(2),
            off2: bigint!(3),
            imm: None,
            dst_register: Register::FP,
            op0_register: Register::AP,
            op1_addr: Op1Addr::AP,
            res: Res::Add,
            pc_update: PcUpdate::Jump,
            ap_update: ApUpdate::Regular,
            fp_update: FpUpdate::Regular,
            opcode: Opcode::NOp,
        };

        let operands = Operands {
            dst: MaybeRelocatable::Int(bigint!(11)),
            res: None,
            op0: MaybeRelocatable::Int(bigint!(9)),
            op1: MaybeRelocatable::Int(bigint!(10)),
        };

        let run_context = RunContext {
            memory: Memory::new(),
            pc: MaybeRelocatable::Int(bigint!(4)),
            ap: MaybeRelocatable::Int(bigint!(5)),
            fp: MaybeRelocatable::Int(bigint!(6)),
            prime: bigint!(127),
        };

        let mut vm = VirtualMachine {
            run_context: run_context,
            prime: bigint!(127),
            _program_base: None,
            validated_memory: ValidatedMemoryDict::new(),
            accessed_addresses: Vec::<MaybeRelocatable>::new(),
            trace: Vec::<TraceEntry>::new(),
            current_step: bigint!(1),
            skip_instruction_execution: false,
        };

        assert_eq!(
            Err(VirtualMachineError::UnconstrainedResJumpError),
            vm.update_pc(&instruction, &operands)
        );
    }

    #[test]
    fn update_pc_jump_rel_with_int_res() {
        let instruction = Instruction {
            off0: bigint!(1),
            off1: bigint!(2),
            off2: bigint!(3),
            imm: None,
            dst_register: Register::FP,
            op0_register: Register::AP,
            op1_addr: Op1Addr::AP,
            res: Res::Add,
            pc_update: PcUpdate::JumpRel,
            ap_update: ApUpdate::Regular,
            fp_update: FpUpdate::Regular,
            opcode: Opcode::NOp,
        };

        let operands = Operands {
            dst: MaybeRelocatable::Int(bigint!(11)),
            res: Some(MaybeRelocatable::Int(bigint!(8))),
            op0: MaybeRelocatable::Int(bigint!(9)),
            op1: MaybeRelocatable::Int(bigint!(10)),
        };

        let run_context = RunContext {
            memory: Memory::new(),
            pc: MaybeRelocatable::Int(bigint!(4)),
            ap: MaybeRelocatable::Int(bigint!(5)),
            fp: MaybeRelocatable::Int(bigint!(6)),
            prime: bigint!(127),
        };

        let mut vm = VirtualMachine {
            run_context: run_context,
            prime: bigint!(127),
            _program_base: None,
            validated_memory: ValidatedMemoryDict::new(),
            accessed_addresses: Vec::<MaybeRelocatable>::new(),
            trace: Vec::<TraceEntry>::new(),
            current_step: bigint!(1),
            skip_instruction_execution: false,
        };

        assert_eq!(Ok(()), vm.update_pc(&instruction, &operands));
        assert_eq!(vm.run_context.pc, MaybeRelocatable::Int(bigint!(12)));
    }

    #[test]
    fn update_pc_jump_rel_without_res() {
        let instruction = Instruction {
            off0: bigint!(1),
            off1: bigint!(2),
            off2: bigint!(3),
            imm: None,
            dst_register: Register::FP,
            op0_register: Register::AP,
            op1_addr: Op1Addr::AP,
            res: Res::Add,
            pc_update: PcUpdate::JumpRel,
            ap_update: ApUpdate::Regular,
            fp_update: FpUpdate::Regular,
            opcode: Opcode::NOp,
        };

        let operands = Operands {
            dst: MaybeRelocatable::Int(bigint!(11)),
            res: None,
            op0: MaybeRelocatable::Int(bigint!(9)),
            op1: MaybeRelocatable::Int(bigint!(10)),
        };

        let run_context = RunContext {
            memory: Memory::new(),
            pc: MaybeRelocatable::Int(bigint!(4)),
            ap: MaybeRelocatable::Int(bigint!(5)),
            fp: MaybeRelocatable::Int(bigint!(6)),
            prime: bigint!(127),
        };

        let mut vm = VirtualMachine {
            run_context: run_context,
            prime: bigint!(127),
            _program_base: None,
            validated_memory: ValidatedMemoryDict::new(),
            accessed_addresses: Vec::<MaybeRelocatable>::new(),
            trace: Vec::<TraceEntry>::new(),
            current_step: bigint!(1),
            skip_instruction_execution: false,
        };

        assert_eq!(
            Err(VirtualMachineError::UnconstrainedResJumpRelError),
            vm.update_pc(&instruction, &operands)
        );
    }

    #[test]
    fn update_pc_jump_rel_with_non_int_res() {
        let instruction = Instruction {
            off0: bigint!(1),
            off1: bigint!(2),
            off2: bigint!(3),
            imm: None,
            dst_register: Register::FP,
            op0_register: Register::AP,
            op1_addr: Op1Addr::AP,
            res: Res::Add,
            pc_update: PcUpdate::JumpRel,
            ap_update: ApUpdate::Regular,
            fp_update: FpUpdate::Regular,
            opcode: Opcode::NOp,
        };

        let operands = Operands {
            dst: MaybeRelocatable::Int(bigint!(11)),
            res: Some(MaybeRelocatable::RelocatableValue(Relocatable {
                segment_index: bigint!(1),
                offset: bigint!(4),
            })),
            op0: MaybeRelocatable::Int(bigint!(9)),
            op1: MaybeRelocatable::Int(bigint!(10)),
        };

        let run_context = RunContext {
            memory: Memory::new(),
            pc: MaybeRelocatable::Int(bigint!(4)),
            ap: MaybeRelocatable::Int(bigint!(5)),
            fp: MaybeRelocatable::Int(bigint!(6)),
            prime: bigint!(127),
        };

        let mut vm = VirtualMachine {
            run_context: run_context,
            prime: bigint!(127),
            _program_base: None,
            validated_memory: ValidatedMemoryDict::new(),
            accessed_addresses: Vec::<MaybeRelocatable>::new(),
            trace: Vec::<TraceEntry>::new(),
            current_step: bigint!(1),
            skip_instruction_execution: false,
        };

        assert_eq!(
            Err(VirtualMachineError::PureValueError),
            vm.update_pc(&instruction, &operands)
        );
    }

    #[test]
    fn update_pc_jnz_res_is_zero() {
        let instruction = Instruction {
            off0: bigint!(1),
            off1: bigint!(2),
            off2: bigint!(3),
            imm: None,
            dst_register: Register::FP,
            op0_register: Register::AP,
            op1_addr: Op1Addr::AP,
            res: Res::Add,
            pc_update: PcUpdate::JNZ,
            ap_update: ApUpdate::Regular,
            fp_update: FpUpdate::Regular,
            opcode: Opcode::NOp,
        };

        let operands = Operands {
            dst: MaybeRelocatable::Int(bigint!(11)),
            res: Some(MaybeRelocatable::Int(bigint!(0))),
            op0: MaybeRelocatable::Int(bigint!(9)),
            op1: MaybeRelocatable::Int(bigint!(10)),
        };

        let run_context = RunContext {
            memory: Memory::new(),
            pc: MaybeRelocatable::Int(bigint!(4)),
            ap: MaybeRelocatable::Int(bigint!(5)),
            fp: MaybeRelocatable::Int(bigint!(6)),
            prime: bigint!(127),
        };

        let mut vm = VirtualMachine {
            run_context: run_context,
            prime: bigint!(127),
            _program_base: None,
            validated_memory: ValidatedMemoryDict::new(),
            accessed_addresses: Vec::<MaybeRelocatable>::new(),
            trace: Vec::<TraceEntry>::new(),
            current_step: bigint!(1),
            skip_instruction_execution: false,
        };

        assert_eq!(Ok(()), vm.update_pc(&instruction, &operands));
        assert_eq!(vm.run_context.pc, MaybeRelocatable::Int(bigint!(5)));
    }

    #[test]
    fn update_pc_jnz_res_is_not_zero() {
        let instruction = Instruction {
            off0: bigint!(1),
            off1: bigint!(2),
            off2: bigint!(3),
            imm: None,
            dst_register: Register::FP,
            op0_register: Register::AP,
            op1_addr: Op1Addr::AP,
            res: Res::Add,
            pc_update: PcUpdate::JNZ,
            ap_update: ApUpdate::Regular,
            fp_update: FpUpdate::Regular,
            opcode: Opcode::NOp,
        };

        let operands = Operands {
            dst: MaybeRelocatable::Int(bigint!(11)),
            res: Some(MaybeRelocatable::Int(bigint!(8))),
            op0: MaybeRelocatable::Int(bigint!(9)),
            op1: MaybeRelocatable::Int(bigint!(10)),
        };

        let run_context = RunContext {
            memory: Memory::new(),
            pc: MaybeRelocatable::Int(bigint!(4)),
            ap: MaybeRelocatable::Int(bigint!(5)),
            fp: MaybeRelocatable::Int(bigint!(6)),
            prime: bigint!(127),
        };

        let mut vm = VirtualMachine {
            run_context: run_context,
            prime: bigint!(127),
            _program_base: None,
            validated_memory: ValidatedMemoryDict::new(),
            accessed_addresses: Vec::<MaybeRelocatable>::new(),
            trace: Vec::<TraceEntry>::new(),
            current_step: bigint!(1),
            skip_instruction_execution: false,
        };

        assert_eq!(Ok(()), vm.update_pc(&instruction, &operands));
        assert_eq!(vm.run_context.pc, MaybeRelocatable::Int(bigint!(14)));
    }

    #[test]
    fn update_registers_all_regular() {
        let instruction = Instruction {
            off0: bigint!(1),
            off1: bigint!(2),
            off2: bigint!(3),
            imm: None,
            dst_register: Register::FP,
            op0_register: Register::AP,
            op1_addr: Op1Addr::AP,
            res: Res::Add,
            pc_update: PcUpdate::Regular,
            ap_update: ApUpdate::Regular,
            fp_update: FpUpdate::Regular,
            opcode: Opcode::NOp,
        };

        let operands = Operands {
            dst: MaybeRelocatable::Int(bigint!(11)),
            res: Some(MaybeRelocatable::Int(bigint!(8))),
            op0: MaybeRelocatable::Int(bigint!(9)),
            op1: MaybeRelocatable::Int(bigint!(10)),
        };

        let run_context = RunContext {
            memory: Memory::new(),
            pc: MaybeRelocatable::Int(bigint!(4)),
            ap: MaybeRelocatable::Int(bigint!(5)),
            fp: MaybeRelocatable::Int(bigint!(6)),
            prime: bigint!(127),
        };

        let mut vm = VirtualMachine {
            run_context: run_context,
            prime: bigint!(127),
            _program_base: None,
            validated_memory: ValidatedMemoryDict::new(),
            accessed_addresses: Vec::<MaybeRelocatable>::new(),
            trace: Vec::<TraceEntry>::new(),
            current_step: bigint!(1),
            skip_instruction_execution: false,
        };

        assert_eq!(Ok(()), vm.update_registers(instruction, operands));
        assert_eq!(vm.run_context.pc, MaybeRelocatable::Int(bigint!(5)));
        assert_eq!(vm.run_context.ap, MaybeRelocatable::Int(bigint!(5)));
        assert_eq!(vm.run_context.fp, MaybeRelocatable::Int(bigint!(6)));
    }

    #[test]
    fn update_registers_mixed_types() {
        let instruction = Instruction {
            off0: bigint!(1),
            off1: bigint!(2),
            off2: bigint!(3),
            imm: None,
            dst_register: Register::FP,
            op0_register: Register::AP,
            op1_addr: Op1Addr::AP,
            res: Res::Add,
            pc_update: PcUpdate::JumpRel,
            ap_update: ApUpdate::Add2,
            fp_update: FpUpdate::Dst,
            opcode: Opcode::NOp,
        };

        let operands = Operands {
            dst: MaybeRelocatable::Int(bigint!(11)),
            res: Some(MaybeRelocatable::Int(bigint!(8))),
            op0: MaybeRelocatable::Int(bigint!(9)),
            op1: MaybeRelocatable::Int(bigint!(10)),
        };

        let run_context = RunContext {
            memory: Memory::new(),
            pc: MaybeRelocatable::Int(bigint!(4)),
            ap: MaybeRelocatable::Int(bigint!(5)),
            fp: MaybeRelocatable::Int(bigint!(6)),
            prime: bigint!(127),
        };

        let mut vm = VirtualMachine {
            run_context: run_context,
            prime: bigint!(127),
            _program_base: None,
            validated_memory: ValidatedMemoryDict::new(),
            accessed_addresses: Vec::<MaybeRelocatable>::new(),
            trace: Vec::<TraceEntry>::new(),
            current_step: bigint!(1),
            skip_instruction_execution: false,
        };

        assert_eq!(Ok(()), vm.update_registers(instruction, operands));
        assert_eq!(vm.run_context.pc, MaybeRelocatable::Int(bigint!(12)));
        assert_eq!(vm.run_context.ap, MaybeRelocatable::Int(bigint!(7)));
        assert_eq!(vm.run_context.fp, MaybeRelocatable::Int(bigint!(11)));
    }

    #[test]
    fn is_zero_int_value() {
        let value = MaybeRelocatable::Int(bigint!(1));
        assert_eq!(Ok(false), VirtualMachine::is_zero(Some(value)));
    }

    #[test]
    fn is_zero_relocatable_value() {
        let value = MaybeRelocatable::RelocatableValue(Relocatable {
            segment_index: bigint!(1),
            offset: bigint!(2),
        });
        assert_eq!(Ok(false), VirtualMachine::is_zero(Some(value)));
    }

    #[test]
    fn is_zero_relocatable_value_negative() {
        let value = MaybeRelocatable::RelocatableValue(Relocatable {
            segment_index: bigint!(1),
            offset: bigint!(-1),
        });
        assert_eq!(
            Err(VirtualMachineError::PureValueError),
            VirtualMachine::is_zero(Some(value))
        );
    }

    #[test]
    fn deduce_op0_opcode_call() {
        let instruction = Instruction {
            off0: bigint!(1),
            off1: bigint!(2),
            off2: bigint!(3),
            imm: None,
            dst_register: Register::FP,
            op0_register: Register::AP,
            op1_addr: Op1Addr::AP,
            res: Res::Add,
            pc_update: PcUpdate::Jump,
            ap_update: ApUpdate::Regular,
            fp_update: FpUpdate::Regular,
            opcode: Opcode::Call,
        };

        let run_context = RunContext {
            memory: Memory::new(),
            pc: MaybeRelocatable::Int(bigint!(4)),
            ap: MaybeRelocatable::Int(bigint!(5)),
            fp: MaybeRelocatable::Int(bigint!(6)),
            prime: bigint!(127),
        };

        let vm = VirtualMachine {
            run_context: run_context,
            prime: bigint!(127),
            _program_base: None,
            validated_memory: ValidatedMemoryDict::new(),
            accessed_addresses: Vec::<MaybeRelocatable>::new(),
            trace: Vec::<TraceEntry>::new(),
            current_step: bigint!(1),
            skip_instruction_execution: false,
        };

        assert_eq!(
            Ok((Some(MaybeRelocatable::Int(bigint!(5))), None)),
            vm.deduce_op0(&instruction, None, None)
        );
    }

    #[test]
    fn deduce_op0_opcode_assert_eq_res_add_with_optionals() {
        let instruction = Instruction {
            off0: bigint!(1),
            off1: bigint!(2),
            off2: bigint!(3),
            imm: None,
            dst_register: Register::FP,
            op0_register: Register::AP,
            op1_addr: Op1Addr::AP,
            res: Res::Add,
            pc_update: PcUpdate::Jump,
            ap_update: ApUpdate::Regular,
            fp_update: FpUpdate::Regular,
            opcode: Opcode::AsseertEq,
        };

        let run_context = RunContext {
            memory: Memory::new(),
            pc: MaybeRelocatable::Int(bigint!(4)),
            ap: MaybeRelocatable::Int(bigint!(5)),
            fp: MaybeRelocatable::Int(bigint!(6)),
            prime: bigint!(127),
        };

        let vm = VirtualMachine {
            run_context: run_context,
            prime: bigint!(127),
            _program_base: None,
            validated_memory: ValidatedMemoryDict::new(),
            accessed_addresses: Vec::<MaybeRelocatable>::new(),
            trace: Vec::<TraceEntry>::new(),
            current_step: bigint!(1),
            skip_instruction_execution: false,
        };
        let dst = MaybeRelocatable::Int(bigint!(3));
        let op1 = MaybeRelocatable::Int(bigint!(2));
        assert_eq!(
            Ok((
                Some(MaybeRelocatable::Int(bigint!(1))),
                Some(MaybeRelocatable::Int(bigint!(3)))
            )),
            vm.deduce_op0(&instruction, Some(&dst), Some(&op1))
        );
    }

    #[test]
    fn deduce_op0_opcode_assert_eq_res_add_without_optionals() {
        let instruction = Instruction {
            off0: bigint!(1),
            off1: bigint!(2),
            off2: bigint!(3),
            imm: None,
            dst_register: Register::FP,
            op0_register: Register::AP,
            op1_addr: Op1Addr::AP,
            res: Res::Add,
            pc_update: PcUpdate::Jump,
            ap_update: ApUpdate::Regular,
            fp_update: FpUpdate::Regular,
            opcode: Opcode::AsseertEq,
        };

        let run_context = RunContext {
            memory: Memory::new(),
            pc: MaybeRelocatable::Int(bigint!(4)),
            ap: MaybeRelocatable::Int(bigint!(5)),
            fp: MaybeRelocatable::Int(bigint!(6)),
            prime: bigint!(127),
        };

        let vm = VirtualMachine {
            run_context: run_context,
            prime: bigint!(127),
            _program_base: None,
            validated_memory: ValidatedMemoryDict::new(),
            accessed_addresses: Vec::<MaybeRelocatable>::new(),
            trace: Vec::<TraceEntry>::new(),
            current_step: bigint!(1),
            skip_instruction_execution: false,
        };
        assert_eq!(Ok((None, None)), vm.deduce_op0(&instruction, None, None));
    }

    #[test]
    fn deduce_op0_opcode_assert_eq_res_mul_non_zero_op1() {
        let instruction = Instruction {
            off0: bigint!(1),
            off1: bigint!(2),
            off2: bigint!(3),
            imm: None,
            dst_register: Register::FP,
            op0_register: Register::AP,
            op1_addr: Op1Addr::AP,
            res: Res::Mul,
            pc_update: PcUpdate::Jump,
            ap_update: ApUpdate::Regular,
            fp_update: FpUpdate::Regular,
            opcode: Opcode::AsseertEq,
        };

        let run_context = RunContext {
            memory: Memory::new(),
            pc: MaybeRelocatable::Int(bigint!(4)),
            ap: MaybeRelocatable::Int(bigint!(5)),
            fp: MaybeRelocatable::Int(bigint!(6)),
            prime: bigint!(127),
        };

        let vm = VirtualMachine {
            run_context: run_context,
            prime: bigint!(127),
            _program_base: None,
            validated_memory: ValidatedMemoryDict::new(),
            accessed_addresses: Vec::<MaybeRelocatable>::new(),
            trace: Vec::<TraceEntry>::new(),
            current_step: bigint!(1),
            skip_instruction_execution: false,
        };
        let dst = MaybeRelocatable::Int(bigint!(4));
        let op1 = MaybeRelocatable::Int(bigint!(2));
        assert_eq!(
            Ok((
                Some(MaybeRelocatable::Int(bigint!(2))),
                Some(MaybeRelocatable::Int(bigint!(4)))
            )),
            vm.deduce_op0(&instruction, Some(&dst), Some(&op1))
        );
    }

    #[test]
    fn deduce_op0_opcode_assert_eq_res_mul_zero_op1() {
        let instruction = Instruction {
            off0: bigint!(1),
            off1: bigint!(2),
            off2: bigint!(3),
            imm: None,
            dst_register: Register::FP,
            op0_register: Register::AP,
            op1_addr: Op1Addr::AP,
            res: Res::Mul,
            pc_update: PcUpdate::Jump,
            ap_update: ApUpdate::Regular,
            fp_update: FpUpdate::Regular,
            opcode: Opcode::AsseertEq,
        };

        let run_context = RunContext {
            memory: Memory::new(),
            pc: MaybeRelocatable::Int(bigint!(4)),
            ap: MaybeRelocatable::Int(bigint!(5)),
            fp: MaybeRelocatable::Int(bigint!(6)),
            prime: bigint!(127),
        };

        let vm = VirtualMachine {
            run_context: run_context,
            prime: bigint!(127),
            _program_base: None,
            validated_memory: ValidatedMemoryDict::new(),
            accessed_addresses: Vec::<MaybeRelocatable>::new(),
            trace: Vec::<TraceEntry>::new(),
            current_step: bigint!(1),
            skip_instruction_execution: false,
        };
        let dst = MaybeRelocatable::Int(bigint!(4));
        let op1 = MaybeRelocatable::Int(bigint!(0));
        assert_eq!(
            Ok((None, None)),
            vm.deduce_op0(&instruction, Some(&dst), Some(&op1))
        );
    }

    #[test]
    fn deduce_op0_opcode_assert_eq_res_op1() {
        let instruction = Instruction {
            off0: bigint!(1),
            off1: bigint!(2),
            off2: bigint!(3),
            imm: None,
            dst_register: Register::FP,
            op0_register: Register::AP,
            op1_addr: Op1Addr::AP,
            res: Res::Op1,
            pc_update: PcUpdate::Jump,
            ap_update: ApUpdate::Regular,
            fp_update: FpUpdate::Regular,
            opcode: Opcode::AsseertEq,
        };

        let run_context = RunContext {
            memory: Memory::new(),
            pc: MaybeRelocatable::Int(bigint!(4)),
            ap: MaybeRelocatable::Int(bigint!(5)),
            fp: MaybeRelocatable::Int(bigint!(6)),
            prime: bigint!(127),
        };

        let vm = VirtualMachine {
            run_context: run_context,
            prime: bigint!(127),
            _program_base: None,
            validated_memory: ValidatedMemoryDict::new(),
            accessed_addresses: Vec::<MaybeRelocatable>::new(),
            trace: Vec::<TraceEntry>::new(),
            current_step: bigint!(1),
            skip_instruction_execution: false,
        };
        let dst = MaybeRelocatable::Int(bigint!(4));
        let op1 = MaybeRelocatable::Int(bigint!(0));
        assert_eq!(
            Ok((None, None)),
            vm.deduce_op0(&instruction, Some(&dst), Some(&op1))
        );
    }

    #[test]
    fn deduce_op0_opcode_ret() {
        let instruction = Instruction {
            off0: bigint!(1),
            off1: bigint!(2),
            off2: bigint!(3),
            imm: None,
            dst_register: Register::FP,
            op0_register: Register::AP,
            op1_addr: Op1Addr::AP,
            res: Res::Mul,
            pc_update: PcUpdate::Jump,
            ap_update: ApUpdate::Regular,
            fp_update: FpUpdate::Regular,
            opcode: Opcode::Ret,
        };

        let run_context = RunContext {
            memory: Memory::new(),
            pc: MaybeRelocatable::Int(bigint!(4)),
            ap: MaybeRelocatable::Int(bigint!(5)),
            fp: MaybeRelocatable::Int(bigint!(6)),
            prime: bigint!(127),
        };

        let vm = VirtualMachine {
            run_context: run_context,
            prime: bigint!(127),
            _program_base: None,
            validated_memory: ValidatedMemoryDict::new(),
            accessed_addresses: Vec::<MaybeRelocatable>::new(),
            trace: Vec::<TraceEntry>::new(),
            current_step: bigint!(1),
            skip_instruction_execution: false,
        };
        let dst = MaybeRelocatable::Int(bigint!(4));
        let op1 = MaybeRelocatable::Int(bigint!(0));
        assert_eq!(
            Ok((None, None)),
            vm.deduce_op0(&instruction, Some(&dst), Some(&op1))
        );
    }

    #[test]
    fn deduce_op1_opcode_call() {
        let instruction = Instruction {
            off0: bigint!(1),
            off1: bigint!(2),
            off2: bigint!(3),
            imm: None,
            dst_register: Register::FP,
            op0_register: Register::AP,
            op1_addr: Op1Addr::AP,
            res: Res::Add,
            pc_update: PcUpdate::Jump,
            ap_update: ApUpdate::Regular,
            fp_update: FpUpdate::Regular,
            opcode: Opcode::Call,
        };

        let run_context = RunContext {
            memory: Memory::new(),
            pc: MaybeRelocatable::Int(bigint!(4)),
            ap: MaybeRelocatable::Int(bigint!(5)),
            fp: MaybeRelocatable::Int(bigint!(6)),
            prime: bigint!(127),
        };

        let vm = VirtualMachine {
            run_context: run_context,
            prime: bigint!(127),
            _program_base: None,
            validated_memory: ValidatedMemoryDict::new(),
            accessed_addresses: Vec::<MaybeRelocatable>::new(),
            trace: Vec::<TraceEntry>::new(),
            current_step: bigint!(1),
            skip_instruction_execution: false,
        };

        assert_eq!(Ok((None, None)), vm.deduce_op1(&instruction, None, None));
    }

    #[test]
    fn deduce_op1_opcode_assert_eq_res_add_with_optionals() {
        let instruction = Instruction {
            off0: bigint!(1),
            off1: bigint!(2),
            off2: bigint!(3),
            imm: None,
            dst_register: Register::FP,
            op0_register: Register::AP,
            op1_addr: Op1Addr::AP,
            res: Res::Add,
            pc_update: PcUpdate::Jump,
            ap_update: ApUpdate::Regular,
            fp_update: FpUpdate::Regular,
            opcode: Opcode::AsseertEq,
        };

        let run_context = RunContext {
            memory: Memory::new(),
            pc: MaybeRelocatable::Int(bigint!(4)),
            ap: MaybeRelocatable::Int(bigint!(5)),
            fp: MaybeRelocatable::Int(bigint!(6)),
            prime: bigint!(127),
        };

        let vm = VirtualMachine {
            run_context: run_context,
            prime: bigint!(127),
            _program_base: None,
            validated_memory: ValidatedMemoryDict::new(),
            accessed_addresses: Vec::<MaybeRelocatable>::new(),
            trace: Vec::<TraceEntry>::new(),
            current_step: bigint!(1),
            skip_instruction_execution: false,
        };
        let dst = MaybeRelocatable::Int(bigint!(3));
        let op0 = MaybeRelocatable::Int(bigint!(2));
        assert_eq!(
            Ok((
                Some(MaybeRelocatable::Int(bigint!(1))),
                Some(MaybeRelocatable::Int(bigint!(3)))
            )),
            vm.deduce_op1(&instruction, Some(&dst), Some(op0))
        );
    }

    #[test]
    fn deduce_op1_opcode_assert_eq_res_add_without_optionals() {
        let instruction = Instruction {
            off0: bigint!(1),
            off1: bigint!(2),
            off2: bigint!(3),
            imm: None,
            dst_register: Register::FP,
            op0_register: Register::AP,
            op1_addr: Op1Addr::AP,
            res: Res::Add,
            pc_update: PcUpdate::Jump,
            ap_update: ApUpdate::Regular,
            fp_update: FpUpdate::Regular,
            opcode: Opcode::AsseertEq,
        };

        let run_context = RunContext {
            memory: Memory::new(),
            pc: MaybeRelocatable::Int(bigint!(4)),
            ap: MaybeRelocatable::Int(bigint!(5)),
            fp: MaybeRelocatable::Int(bigint!(6)),
            prime: bigint!(127),
        };

        let vm = VirtualMachine {
            run_context: run_context,
            prime: bigint!(127),
            _program_base: None,
            validated_memory: ValidatedMemoryDict::new(),
            accessed_addresses: Vec::<MaybeRelocatable>::new(),
            trace: Vec::<TraceEntry>::new(),
            current_step: bigint!(1),
            skip_instruction_execution: false,
        };
        assert_eq!(Ok((None, None)), vm.deduce_op1(&instruction, None, None));
    }

    #[test]
    fn deduce_op1_opcode_assert_eq_res_mul_non_zero_op0() {
        let instruction = Instruction {
            off0: bigint!(1),
            off1: bigint!(2),
            off2: bigint!(3),
            imm: None,
            dst_register: Register::FP,
            op0_register: Register::AP,
            op1_addr: Op1Addr::AP,
            res: Res::Mul,
            pc_update: PcUpdate::Jump,
            ap_update: ApUpdate::Regular,
            fp_update: FpUpdate::Regular,
            opcode: Opcode::AsseertEq,
        };

        let run_context = RunContext {
            memory: Memory::new(),
            pc: MaybeRelocatable::Int(bigint!(4)),
            ap: MaybeRelocatable::Int(bigint!(5)),
            fp: MaybeRelocatable::Int(bigint!(6)),
            prime: bigint!(127),
        };

        let vm = VirtualMachine {
            run_context: run_context,
            prime: bigint!(127),
            _program_base: None,
            validated_memory: ValidatedMemoryDict::new(),
            accessed_addresses: Vec::<MaybeRelocatable>::new(),
            trace: Vec::<TraceEntry>::new(),
            current_step: bigint!(1),
            skip_instruction_execution: false,
        };
        let dst = MaybeRelocatable::Int(bigint!(4));
        let op0 = MaybeRelocatable::Int(bigint!(2));
        assert_eq!(
            Ok((
                Some(MaybeRelocatable::Int(bigint!(2))),
                Some(MaybeRelocatable::Int(bigint!(4)))
            )),
            vm.deduce_op1(&instruction, Some(&dst), Some(op0))
        );
    }

    #[test]
    fn deduce_op1_opcode_assert_eq_res_mul_zero_op0() {
        let instruction = Instruction {
            off0: bigint!(1),
            off1: bigint!(2),
            off2: bigint!(3),
            imm: None,
            dst_register: Register::FP,
            op0_register: Register::AP,
            op1_addr: Op1Addr::AP,
            res: Res::Mul,
            pc_update: PcUpdate::Jump,
            ap_update: ApUpdate::Regular,
            fp_update: FpUpdate::Regular,
            opcode: Opcode::AsseertEq,
        };

        let run_context = RunContext {
            memory: Memory::new(),
            pc: MaybeRelocatable::Int(bigint!(4)),
            ap: MaybeRelocatable::Int(bigint!(5)),
            fp: MaybeRelocatable::Int(bigint!(6)),
            prime: bigint!(127),
        };

        let vm = VirtualMachine {
            run_context: run_context,
            prime: bigint!(127),
            _program_base: None,
            validated_memory: ValidatedMemoryDict::new(),
            accessed_addresses: Vec::<MaybeRelocatable>::new(),
            trace: Vec::<TraceEntry>::new(),
            current_step: bigint!(1),
            skip_instruction_execution: false,
        };
        let dst = MaybeRelocatable::Int(bigint!(4));
        let op0 = MaybeRelocatable::Int(bigint!(0));
        assert_eq!(
            Ok((None, None)),
            vm.deduce_op1(&instruction, Some(&dst), Some(op0))
        );
    }

    #[test]
    fn deduce_op1_opcode_assert_eq_res_op1_without_dst() {
        let instruction = Instruction {
            off0: bigint!(1),
            off1: bigint!(2),
            off2: bigint!(3),
            imm: None,
            dst_register: Register::FP,
            op0_register: Register::AP,
            op1_addr: Op1Addr::AP,
            res: Res::Op1,
            pc_update: PcUpdate::Jump,
            ap_update: ApUpdate::Regular,
            fp_update: FpUpdate::Regular,
            opcode: Opcode::AsseertEq,
        };

        let run_context = RunContext {
            memory: Memory::new(),
            pc: MaybeRelocatable::Int(bigint!(4)),
            ap: MaybeRelocatable::Int(bigint!(5)),
            fp: MaybeRelocatable::Int(bigint!(6)),
            prime: bigint!(127),
        };

        let vm = VirtualMachine {
            run_context: run_context,
            prime: bigint!(127),
            _program_base: None,
            validated_memory: ValidatedMemoryDict::new(),
            accessed_addresses: Vec::<MaybeRelocatable>::new(),
            trace: Vec::<TraceEntry>::new(),
            current_step: bigint!(1),
            skip_instruction_execution: false,
        };
        let op0 = MaybeRelocatable::Int(bigint!(0));
        assert_eq!(
            Ok((None, None)),
            vm.deduce_op1(&instruction, None, Some(op0))
        );
    }

    #[test]
    fn deduce_op1_opcode_assert_eq_res_op1_with_dst() {
        let instruction = Instruction {
            off0: bigint!(1),
            off1: bigint!(2),
            off2: bigint!(3),
            imm: None,
            dst_register: Register::FP,
            op0_register: Register::AP,
            op1_addr: Op1Addr::AP,
            res: Res::Op1,
            pc_update: PcUpdate::Jump,
            ap_update: ApUpdate::Regular,
            fp_update: FpUpdate::Regular,
            opcode: Opcode::AsseertEq,
        };

        let run_context = RunContext {
            memory: Memory::new(),
            pc: MaybeRelocatable::Int(bigint!(4)),
            ap: MaybeRelocatable::Int(bigint!(5)),
            fp: MaybeRelocatable::Int(bigint!(6)),
            prime: bigint!(127),
        };

        let vm = VirtualMachine {
            run_context: run_context,
            prime: bigint!(127),
            _program_base: None,
            validated_memory: ValidatedMemoryDict::new(),
            accessed_addresses: Vec::<MaybeRelocatable>::new(),
            trace: Vec::<TraceEntry>::new(),
            current_step: bigint!(1),
            skip_instruction_execution: false,
        };
        let dst = MaybeRelocatable::Int(bigint!(7));
        assert_eq!(
            Ok((
                Some(MaybeRelocatable::Int(bigint!(7))),
                Some(MaybeRelocatable::Int(bigint!(7)))
            )),
            vm.deduce_op1(&instruction, Some(&dst), None)
        );
    }

    #[test]
    fn compute_res_op1() {
        let instruction = Instruction {
            off0: bigint!(1),
            off1: bigint!(2),
            off2: bigint!(3),
            imm: None,
            dst_register: Register::FP,
            op0_register: Register::AP,
            op1_addr: Op1Addr::AP,
            res: Res::Op1,
            pc_update: PcUpdate::Jump,
            ap_update: ApUpdate::Regular,
            fp_update: FpUpdate::Regular,
            opcode: Opcode::AsseertEq,
        };

        let run_context = RunContext {
            memory: Memory::new(),
            pc: MaybeRelocatable::Int(bigint!(4)),
            ap: MaybeRelocatable::Int(bigint!(5)),
            fp: MaybeRelocatable::Int(bigint!(6)),
            prime: bigint!(127),
        };

        let vm = VirtualMachine {
            run_context: run_context,
            prime: bigint!(127),
            _program_base: None,
            validated_memory: ValidatedMemoryDict::new(),
            accessed_addresses: Vec::<MaybeRelocatable>::new(),
            trace: Vec::<TraceEntry>::new(),
            current_step: bigint!(1),
            skip_instruction_execution: false,
        };
        let op1 = MaybeRelocatable::Int(bigint!(7));
        let op0 = MaybeRelocatable::Int(bigint!(9));
        assert_eq!(
            Ok(Some(MaybeRelocatable::Int(bigint!(7)))),
            vm.compute_res(&instruction, &op0, &op1)
        );
    }

    #[test]
    fn compute_res_add() {
        let instruction = Instruction {
            off0: bigint!(1),
            off1: bigint!(2),
            off2: bigint!(3),
            imm: None,
            dst_register: Register::FP,
            op0_register: Register::AP,
            op1_addr: Op1Addr::AP,
            res: Res::Add,
            pc_update: PcUpdate::Jump,
            ap_update: ApUpdate::Regular,
            fp_update: FpUpdate::Regular,
            opcode: Opcode::AsseertEq,
        };

        let run_context = RunContext {
            memory: Memory::new(),
            pc: MaybeRelocatable::Int(bigint!(4)),
            ap: MaybeRelocatable::Int(bigint!(5)),
            fp: MaybeRelocatable::Int(bigint!(6)),
            prime: bigint!(127),
        };

        let vm = VirtualMachine {
            run_context: run_context,
            prime: bigint!(127),
            _program_base: None,
            validated_memory: ValidatedMemoryDict::new(),
            accessed_addresses: Vec::<MaybeRelocatable>::new(),
            trace: Vec::<TraceEntry>::new(),
            current_step: bigint!(1),
            skip_instruction_execution: false,
        };
        let op1 = MaybeRelocatable::Int(bigint!(7));
        let op0 = MaybeRelocatable::Int(bigint!(9));
        assert_eq!(
            Ok(Some(MaybeRelocatable::Int(bigint!(16)))),
            vm.compute_res(&instruction, &op0, &op1)
        );
    }

    #[test]
    fn compute_res_mul_int_operands() {
        let instruction = Instruction {
            off0: bigint!(1),
            off1: bigint!(2),
            off2: bigint!(3),
            imm: None,
            dst_register: Register::FP,
            op0_register: Register::AP,
            op1_addr: Op1Addr::AP,
            res: Res::Mul,
            pc_update: PcUpdate::Jump,
            ap_update: ApUpdate::Regular,
            fp_update: FpUpdate::Regular,
            opcode: Opcode::AsseertEq,
        };

        let run_context = RunContext {
            memory: Memory::new(),
            pc: MaybeRelocatable::Int(bigint!(4)),
            ap: MaybeRelocatable::Int(bigint!(5)),
            fp: MaybeRelocatable::Int(bigint!(6)),
            prime: bigint!(127),
        };

        let vm = VirtualMachine {
            run_context: run_context,
            prime: bigint!(127),
            _program_base: None,
            validated_memory: ValidatedMemoryDict::new(),
            accessed_addresses: Vec::<MaybeRelocatable>::new(),
            trace: Vec::<TraceEntry>::new(),
            current_step: bigint!(1),
            skip_instruction_execution: false,
        };
        let op1 = MaybeRelocatable::Int(bigint!(7));
        let op0 = MaybeRelocatable::Int(bigint!(9));
        assert_eq!(
            Ok(Some(MaybeRelocatable::Int(bigint!(63)))),
            vm.compute_res(&instruction, &op0, &op1)
        );
    }

    #[test]
    fn compute_res_mul_relocatable_values() {
        let instruction = Instruction {
            off0: bigint!(1),
            off1: bigint!(2),
            off2: bigint!(3),
            imm: None,
            dst_register: Register::FP,
            op0_register: Register::AP,
            op1_addr: Op1Addr::AP,
            res: Res::Mul,
            pc_update: PcUpdate::Jump,
            ap_update: ApUpdate::Regular,
            fp_update: FpUpdate::Regular,
            opcode: Opcode::AsseertEq,
        };

        let run_context = RunContext {
            memory: Memory::new(),
            pc: MaybeRelocatable::Int(bigint!(4)),
            ap: MaybeRelocatable::Int(bigint!(5)),
            fp: MaybeRelocatable::Int(bigint!(6)),
            prime: bigint!(127),
        };

        let vm = VirtualMachine {
            run_context: run_context,
            prime: bigint!(127),
            _program_base: None,
            validated_memory: ValidatedMemoryDict::new(),
            accessed_addresses: Vec::<MaybeRelocatable>::new(),
            trace: Vec::<TraceEntry>::new(),
            current_step: bigint!(1),
            skip_instruction_execution: false,
        };
        let op1 = MaybeRelocatable::RelocatableValue(Relocatable {
            segment_index: bigint!(2),
            offset: bigint!(3),
        });
        let op0 = MaybeRelocatable::RelocatableValue(Relocatable {
            segment_index: bigint!(2),
            offset: bigint!(6),
        });
        assert_eq!(
            Err(VirtualMachineError::PureValueError),
            vm.compute_res(&instruction, &op0, &op1)
        );
    }

    #[test]
    fn compute_res_unconstrained() {
        let instruction = Instruction {
            off0: bigint!(1),
            off1: bigint!(2),
            off2: bigint!(3),
            imm: None,
            dst_register: Register::FP,
            op0_register: Register::AP,
            op1_addr: Op1Addr::AP,
            res: Res::Unconstrained,
            pc_update: PcUpdate::Jump,
            ap_update: ApUpdate::Regular,
            fp_update: FpUpdate::Regular,
            opcode: Opcode::AsseertEq,
        };

        let run_context = RunContext {
            memory: Memory::new(),
            pc: MaybeRelocatable::Int(bigint!(4)),
            ap: MaybeRelocatable::Int(bigint!(5)),
            fp: MaybeRelocatable::Int(bigint!(6)),
            prime: bigint!(127),
        };

        let vm = VirtualMachine {
            run_context: run_context,
            prime: bigint!(127),
            _program_base: None,
            validated_memory: ValidatedMemoryDict::new(),
            accessed_addresses: Vec::<MaybeRelocatable>::new(),
            trace: Vec::<TraceEntry>::new(),
            current_step: bigint!(1),
            skip_instruction_execution: false,
        };
        let op1 = MaybeRelocatable::Int(bigint!(7));
        let op0 = MaybeRelocatable::Int(bigint!(9));
        assert_eq!(Ok(None), vm.compute_res(&instruction, &op0, &op1));
    }

    #[test]
    fn deduce_dst_opcode_assert_eq_with_res() {
        let instruction = Instruction {
            off0: bigint!(1),
            off1: bigint!(2),
            off2: bigint!(3),
            imm: None,
            dst_register: Register::FP,
            op0_register: Register::AP,
            op1_addr: Op1Addr::AP,
            res: Res::Unconstrained,
            pc_update: PcUpdate::Jump,
            ap_update: ApUpdate::Regular,
            fp_update: FpUpdate::Regular,
            opcode: Opcode::AsseertEq,
        };

        let run_context = RunContext {
            memory: Memory::new(),
            pc: MaybeRelocatable::Int(bigint!(4)),
            ap: MaybeRelocatable::Int(bigint!(5)),
            fp: MaybeRelocatable::Int(bigint!(6)),
            prime: bigint!(127),
        };

        let vm = VirtualMachine {
            run_context: run_context,
            prime: bigint!(127),
            _program_base: None,
            validated_memory: ValidatedMemoryDict::new(),
            accessed_addresses: Vec::<MaybeRelocatable>::new(),
            trace: Vec::<TraceEntry>::new(),
            current_step: bigint!(1),
            skip_instruction_execution: false,
        };
        let res = MaybeRelocatable::Int(bigint!(7));
        assert_eq!(
            Some(MaybeRelocatable::Int(bigint!(7))),
            vm.deduce_dst(&instruction, Some(&res))
        );
    }

    #[test]
    fn deduce_dst_opcode_assert_eq_without_res() {
        let instruction = Instruction {
            off0: bigint!(1),
            off1: bigint!(2),
            off2: bigint!(3),
            imm: None,
            dst_register: Register::FP,
            op0_register: Register::AP,
            op1_addr: Op1Addr::AP,
            res: Res::Unconstrained,
            pc_update: PcUpdate::Jump,
            ap_update: ApUpdate::Regular,
            fp_update: FpUpdate::Regular,
            opcode: Opcode::AsseertEq,
        };

        let run_context = RunContext {
            memory: Memory::new(),
            pc: MaybeRelocatable::Int(bigint!(4)),
            ap: MaybeRelocatable::Int(bigint!(5)),
            fp: MaybeRelocatable::Int(bigint!(6)),
            prime: bigint!(127),
        };

        let vm = VirtualMachine {
            run_context: run_context,
            prime: bigint!(127),
            _program_base: None,
            validated_memory: ValidatedMemoryDict::new(),
            accessed_addresses: Vec::<MaybeRelocatable>::new(),
            trace: Vec::<TraceEntry>::new(),
            current_step: bigint!(1),
            skip_instruction_execution: false,
        };
        assert_eq!(None, vm.deduce_dst(&instruction, None));
    }

    #[test]
    fn deduce_dst_opcode_call() {
        let instruction = Instruction {
            off0: bigint!(1),
            off1: bigint!(2),
            off2: bigint!(3),
            imm: None,
            dst_register: Register::FP,
            op0_register: Register::AP,
            op1_addr: Op1Addr::AP,
            res: Res::Unconstrained,
            pc_update: PcUpdate::Jump,
            ap_update: ApUpdate::Regular,
            fp_update: FpUpdate::Regular,
            opcode: Opcode::Call,
        };

        let run_context = RunContext {
            memory: Memory::new(),
            pc: MaybeRelocatable::Int(bigint!(4)),
            ap: MaybeRelocatable::Int(bigint!(5)),
            fp: MaybeRelocatable::Int(bigint!(6)),
            prime: bigint!(127),
        };

        let vm = VirtualMachine {
            run_context: run_context,
            prime: bigint!(127),
            _program_base: None,
            validated_memory: ValidatedMemoryDict::new(),
            accessed_addresses: Vec::<MaybeRelocatable>::new(),
            trace: Vec::<TraceEntry>::new(),
            current_step: bigint!(1),
            skip_instruction_execution: false,
        };
        assert_eq!(
            Some(MaybeRelocatable::Int(bigint!(6))),
            vm.deduce_dst(&instruction, None)
        );
    }

    #[test]
    fn deduce_dst_opcode_ret() {
        let instruction = Instruction {
            off0: bigint!(1),
            off1: bigint!(2),
            off2: bigint!(3),
            imm: None,
            dst_register: Register::FP,
            op0_register: Register::AP,
            op1_addr: Op1Addr::AP,
            res: Res::Unconstrained,
            pc_update: PcUpdate::Jump,
            ap_update: ApUpdate::Regular,
            fp_update: FpUpdate::Regular,
            opcode: Opcode::Ret,
        };

        let run_context = RunContext {
            memory: Memory::new(),
            pc: MaybeRelocatable::Int(bigint!(4)),
            ap: MaybeRelocatable::Int(bigint!(5)),
            fp: MaybeRelocatable::Int(bigint!(6)),
            prime: bigint!(127),
        };

        let vm = VirtualMachine {
            run_context: run_context,
            prime: bigint!(127),
            _program_base: None,
            validated_memory: ValidatedMemoryDict::new(),
            accessed_addresses: Vec::<MaybeRelocatable>::new(),
            trace: Vec::<TraceEntry>::new(),
            current_step: bigint!(1),
            skip_instruction_execution: false,
        };
        assert_eq!(None, vm.deduce_dst(&instruction, None));
    }

    #[test]
    fn compute_operands_add_ap() {
        let inst = Instruction {
            off0: bigint!(0),
            off1: bigint!(1),
            off2: bigint!(2),
            imm: None,
            dst_register: Register::AP,
            op0_register: Register::AP,
            op1_addr: Op1Addr::AP,
            res: Res::Add,
            pc_update: PcUpdate::Regular,
            ap_update: ApUpdate::Regular,
            fp_update: FpUpdate::Regular,
            opcode: Opcode::NOp,
        };

        let run_context = RunContext {
            memory: Memory::new(),
            pc: MaybeRelocatable::Int(bigint!(0)),
            ap: MaybeRelocatable::Int(bigint!(0)),
            fp: MaybeRelocatable::Int(bigint!(0)),
            prime: bigint!(127),
        };

        let dst_addr = MaybeRelocatable::Int(bigint!(0));
        let dst_addr_value = MaybeRelocatable::Int(bigint!(5));
        let op0_addr = MaybeRelocatable::Int(bigint!(1));
        let op0_addr_value = MaybeRelocatable::Int(bigint!(2));
        let op1_addr = MaybeRelocatable::Int(bigint!(2));
        let op1_addr_value = MaybeRelocatable::Int(bigint!(3));
        let mut val_memory = ValidatedMemoryDict::new();
        val_memory.insert(&dst_addr, &dst_addr_value);
        val_memory.insert(&op0_addr, &op0_addr_value);
        val_memory.insert(&op1_addr, &op1_addr_value);

        let mut vm = VirtualMachine {
            run_context: run_context,
            prime: bigint!(127),
            _program_base: None,
            validated_memory: val_memory,
            accessed_addresses: Vec::<MaybeRelocatable>::new(),
            trace: Vec::<TraceEntry>::new(),
            current_step: bigint!(1),
            skip_instruction_execution: false,
        };

        let expected_operands = Operands {
            dst: dst_addr_value.clone(),
            res: Some(dst_addr_value.clone()),
            op0: op0_addr_value.clone(),
            op1: op1_addr_value.clone(),
        };

        let expected_addresses: Vec<MaybeRelocatable> =
            vec![dst_addr.clone(), op0_addr.clone(), op1_addr.clone()];
        let (operands, addresses) = vm.compute_operands(&inst).unwrap();
        assert!(operands == expected_operands);
        assert!(addresses == expected_addresses);
    }

    #[test]
    fn compute_operands_mul_fp() {
        let inst = Instruction {
            off0: bigint!(0),
            off1: bigint!(1),
            off2: bigint!(2),
            imm: None,
            dst_register: Register::FP,
            op0_register: Register::FP,
            op1_addr: Op1Addr::FP,
            res: Res::Mul,
            pc_update: PcUpdate::Regular,
            ap_update: ApUpdate::Regular,
            fp_update: FpUpdate::Regular,
            opcode: Opcode::NOp,
        };

        let run_context = RunContext {
            memory: Memory::new(),
            pc: MaybeRelocatable::Int(bigint!(0)),
            ap: MaybeRelocatable::Int(bigint!(0)),
            fp: MaybeRelocatable::Int(bigint!(0)),
            prime: bigint!(127),
        };

        let dst_addr = MaybeRelocatable::Int(bigint!(0));
        let dst_addr_value = MaybeRelocatable::Int(bigint!(6));
        let op0_addr = MaybeRelocatable::Int(bigint!(1));
        let op0_addr_value = MaybeRelocatable::Int(bigint!(2));
        let op1_addr = MaybeRelocatable::Int(bigint!(2));
        let op1_addr_value = MaybeRelocatable::Int(bigint!(3));
        let mut val_memory = ValidatedMemoryDict::new();
        val_memory.insert(&dst_addr, &dst_addr_value);
        val_memory.insert(&op0_addr, &op0_addr_value);
        val_memory.insert(&op1_addr, &op1_addr_value);

        let mut vm = VirtualMachine {
            run_context: run_context,
            prime: bigint!(127),
            _program_base: None,
            validated_memory: val_memory,
            accessed_addresses: Vec::<MaybeRelocatable>::new(),
            trace: Vec::<TraceEntry>::new(),
            current_step: bigint!(1),
            skip_instruction_execution: false,
        };

        let expected_operands = Operands {
            dst: dst_addr_value.clone(),
            res: Some(dst_addr_value.clone()),
            op0: op0_addr_value.clone(),
            op1: op1_addr_value.clone(),
        };

        let expected_addresses: Vec<MaybeRelocatable> =
            vec![dst_addr.clone(), op0_addr.clone(), op1_addr.clone()];
        let (operands, addresses) = vm.compute_operands(&inst).unwrap();
        assert!(operands == expected_operands);
        assert!(addresses == expected_addresses);
    }

    #[test]
    #[should_panic(expected = "Res.UNCONSTRAINED cannot be used with Opcode.ASSERT_EQ")]
    fn opcode_assertions_res_unconstrained() {
        let instruction = Instruction {
            off0: bigint!(1),
            off1: bigint!(2),
            off2: bigint!(3),
            imm: None,
            dst_register: Register::FP,
            op0_register: Register::AP,
            op1_addr: Op1Addr::AP,
            res: Res::Add,
            pc_update: PcUpdate::Regular,
            ap_update: ApUpdate::Regular,
            fp_update: FpUpdate::APPlus2,
            opcode: Opcode::AsseertEq,
        };

        let operands = Operands {
            dst: MaybeRelocatable::Int(bigint!(8)),
            res: None,
            op0: MaybeRelocatable::Int(bigint!(9)),
            op1: MaybeRelocatable::Int(bigint!(10)),
        };

        let run_context = RunContext {
            memory: Memory::new(),
            pc: MaybeRelocatable::Int(bigint!(4)),
            ap: MaybeRelocatable::Int(bigint!(5)),
            fp: MaybeRelocatable::Int(bigint!(6)),
            prime: bigint!(127),
        };

        let vm = VirtualMachine {
            run_context: run_context,
            prime: bigint!(127),
            _program_base: None,
            validated_memory: ValidatedMemoryDict::new(),
            accessed_addresses: Vec::<MaybeRelocatable>::new(),
            trace: Vec::<TraceEntry>::new(),
            current_step: bigint!(1),
            skip_instruction_execution: false,
        };

        vm.opcode_assertions(&instruction, &operands)
    }

    #[test]
    #[should_panic(expected = "An ASSERT_EQ instruction failed: 8 != 9")]
    fn opcode_assertions_instruction_failed() {
        let instruction = Instruction {
            off0: bigint!(1),
            off1: bigint!(2),
            off2: bigint!(3),
            imm: None,
            dst_register: Register::FP,
            op0_register: Register::AP,
            op1_addr: Op1Addr::AP,
            res: Res::Add,
            pc_update: PcUpdate::Regular,
            ap_update: ApUpdate::Regular,
            fp_update: FpUpdate::APPlus2,
            opcode: Opcode::AsseertEq,
        };

        let operands = Operands {
            dst: MaybeRelocatable::Int(bigint!(9)),
            res: Some(MaybeRelocatable::Int(bigint!(8))),
            op0: MaybeRelocatable::Int(bigint!(9)),
            op1: MaybeRelocatable::Int(bigint!(10)),
        };

        let run_context = RunContext {
            memory: Memory::new(),
            pc: MaybeRelocatable::Int(bigint!(4)),
            ap: MaybeRelocatable::Int(bigint!(5)),
            fp: MaybeRelocatable::Int(bigint!(6)),
            prime: bigint!(127),
        };

        let vm = VirtualMachine {
            run_context: run_context,
            prime: bigint!(127),
            _program_base: None,
            validated_memory: ValidatedMemoryDict::new(),
            accessed_addresses: Vec::<MaybeRelocatable>::new(),
            trace: Vec::<TraceEntry>::new(),
            current_step: bigint!(1),
            skip_instruction_execution: false,
        };

        vm.opcode_assertions(&instruction, &operands)
    }

    #[test]
    #[should_panic(
        expected = "Call failed to write return-pc (inconsistent op0): 9 != 5. Did you forget to increment ap?"
    )]
    fn opcode_assertions_inconsistent_op0() {
        let instruction = Instruction {
            off0: bigint!(1),
            off1: bigint!(2),
            off2: bigint!(3),
            imm: None,
            dst_register: Register::FP,
            op0_register: Register::AP,
            op1_addr: Op1Addr::AP,
            res: Res::Add,
            pc_update: PcUpdate::Regular,
            ap_update: ApUpdate::Regular,
            fp_update: FpUpdate::APPlus2,
            opcode: Opcode::Call,
        };

        let operands = Operands {
            dst: MaybeRelocatable::Int(bigint!(8)),
            res: Some(MaybeRelocatable::Int(bigint!(8))),
            op0: MaybeRelocatable::Int(bigint!(9)),
            op1: MaybeRelocatable::Int(bigint!(10)),
        };

        let run_context = RunContext {
            memory: Memory::new(),
            pc: MaybeRelocatable::Int(bigint!(4)),
            ap: MaybeRelocatable::Int(bigint!(5)),
            fp: MaybeRelocatable::Int(bigint!(6)),
            prime: bigint!(127),
        };

        let vm = VirtualMachine {
            run_context: run_context,
            prime: bigint!(127),
            _program_base: None,
            validated_memory: ValidatedMemoryDict::new(),
            accessed_addresses: Vec::<MaybeRelocatable>::new(),
            trace: Vec::<TraceEntry>::new(),
            current_step: bigint!(1),
            skip_instruction_execution: false,
        };

        vm.opcode_assertions(&instruction, &operands);
    }

    #[test]
    #[should_panic(
        expected = "Call failed to write return-fp (inconsistent dst): fp->6 != dst->8. Did you forget to increment ap?"
    )]
    fn opcode_assertions_inconsistent_dst() {
        let instruction = Instruction {
            off0: bigint!(1),
            off1: bigint!(2),
            off2: bigint!(3),
            imm: None,
            dst_register: Register::FP,
            op0_register: Register::AP,
            op1_addr: Op1Addr::AP,
            res: Res::Add,
            pc_update: PcUpdate::Regular,
            ap_update: ApUpdate::Regular,
            fp_update: FpUpdate::APPlus2,
            opcode: Opcode::Call,
        };

        let operands = Operands {
            dst: MaybeRelocatable::Int(bigint!(8)),
            res: Some(MaybeRelocatable::Int(bigint!(8))),
            op0: MaybeRelocatable::Int(bigint!(9)),
            op1: MaybeRelocatable::Int(bigint!(10)),
        };

        let run_context = RunContext {
            memory: Memory::new(),
            pc: MaybeRelocatable::Int(bigint!(8)),
            ap: MaybeRelocatable::Int(bigint!(5)),
            fp: MaybeRelocatable::Int(bigint!(6)),
            prime: bigint!(127),
        };

        let vm = VirtualMachine {
            run_context: run_context,
            prime: bigint!(127),
            _program_base: None,
            validated_memory: ValidatedMemoryDict::new(),
            accessed_addresses: Vec::<MaybeRelocatable>::new(),
            trace: Vec::<TraceEntry>::new(),
            current_step: bigint!(1),
            skip_instruction_execution: false,
        };

        vm.opcode_assertions(&instruction, &operands);
    }

    #[test]
    ///Test for a simple program execution
    /// Used program code:
    /// func main():
    ///let a = 1
    ///let b = 2
    ///let c = a + b
    //return()
    //end
    /// Memory taken from original vm
    /// {RelocatableValue(segment_index=0, offset=0): 2345108766317314046,
    ///  RelocatableValue(segment_index=1, offset=0): RelocatableValue(segment_index=2, offset=0),
    ///  RelocatableValue(segment_index=1, offset=1): RelocatableValue(segment_index=3, offset=0)}
    /// Current register values:
    /// AP 1:2
    /// FP 1:2
    /// PC 0:0
<<<<<<< HEAD
    fn test_step_for_preset_memory_simple_sum() {
        let mut run_context = RunContext {
=======
    fn test_step_for_preset_memory() {
        let run_context = RunContext {
>>>>>>> a2e4b0e6
            memory: Memory::new(),
            pc: MaybeRelocatable::RelocatableValue(Relocatable {
                segment_index: bigint!(0),
                offset: bigint!(0),
            }),
            ap: MaybeRelocatable::RelocatableValue(Relocatable {
                segment_index: bigint!(1),
                offset: bigint!(2),
            }),
            fp: MaybeRelocatable::RelocatableValue(Relocatable {
                segment_index: bigint!(1),
                offset: bigint!(2),
            }),
            prime: BigInt::new(Sign::Plus, vec![1, 0, 0, 0, 0, 0, 17, 134217728]),
        };

        let mut vm = VirtualMachine {
            run_context: run_context,
<<<<<<< HEAD
            prime: BigInt::new(Sign::Plus, vec![1, 0, 0, 0, 0, 0, 17, 134217728]),
            program_base: None,
=======
            prime: BigInt::new(
                Sign::Plus,
                vec![
                    4294967089, 4294967295, 4294967295, 4294967295, 4294967295, 4294967295,
                    4294967295, 67108863,
                ],
            ),
            _program_base: None,
>>>>>>> a2e4b0e6
            validated_memory: ValidatedMemoryDict::new(),
            accessed_addresses: Vec::<MaybeRelocatable>::new(),
            trace: Vec::<TraceEntry>::new(),
            current_step: bigint!(1),
            skip_instruction_execution: false,
        };
        vm.run_context.memory.insert(
            &MaybeRelocatable::RelocatableValue(Relocatable {
                segment_index: bigint!(0),
                offset: bigint!(0),
            }),
            &MaybeRelocatable::Int(BigInt::from_i64(2345108766317314046).unwrap()),
        );
        vm.run_context.memory.insert(
            &MaybeRelocatable::RelocatableValue(Relocatable {
                segment_index: bigint!(1),
                offset: bigint!(0),
            }),
            &MaybeRelocatable::RelocatableValue(Relocatable {
                segment_index: bigint!(2),
                offset: bigint!(0),
            }),
        );
        vm.run_context.memory.insert(
            &MaybeRelocatable::RelocatableValue(Relocatable {
                segment_index: bigint!(1),
                offset: bigint!(1),
            }),
            &MaybeRelocatable::RelocatableValue(Relocatable {
                segment_index: bigint!(3),
                offset: bigint!(0),
            }),
        );

        vm.validated_memory.insert(
            &MaybeRelocatable::RelocatableValue(Relocatable {
                segment_index: bigint!(0),
                offset: bigint!(0),
            }),
            &MaybeRelocatable::Int(BigInt::from_i64(2345108766317314046).unwrap()),
        );
        vm.validated_memory.insert(
            &MaybeRelocatable::RelocatableValue(Relocatable {
                segment_index: bigint!(1),
                offset: bigint!(0),
            }),
            &MaybeRelocatable::RelocatableValue(Relocatable {
                segment_index: bigint!(2),
                offset: bigint!(0),
            }),
        );
        vm.validated_memory.insert(
            &MaybeRelocatable::RelocatableValue(Relocatable {
                segment_index: bigint!(1),
                offset: bigint!(1),
            }),
            &MaybeRelocatable::RelocatableValue(Relocatable {
                segment_index: bigint!(3),
                offset: bigint!(0),
            }),
        );
        assert_eq!(vm.step(), Ok(()));
        assert_eq!(
            vm.trace[0],
            TraceEntry {
                pc: MaybeRelocatable::RelocatableValue(Relocatable {
                    segment_index: bigint!(0),
                    offset: bigint!(0)
                }),
                fp: MaybeRelocatable::RelocatableValue(Relocatable {
                    segment_index: bigint!(1),
                    offset: bigint!(2)
                }),
                ap: MaybeRelocatable::RelocatableValue(Relocatable {
                    segment_index: bigint!(1),
                    offset: bigint!(2)
                })
            }
        );
        assert_eq!(
            vm.run_context.pc,
            MaybeRelocatable::RelocatableValue(Relocatable {
                segment_index: bigint!(3),
                offset: bigint!(0)
            })
        );

        assert_eq!(
            vm.run_context.ap,
            MaybeRelocatable::RelocatableValue(Relocatable {
                segment_index: bigint!(1),
                offset: bigint!(2)
            })
        );
        assert_eq!(
            vm.run_context.fp,
            MaybeRelocatable::RelocatableValue(Relocatable {
                segment_index: bigint!(2),
                offset: bigint!(0)
            })
        );
        assert_eq!(
            vm.accessed_addresses[0],
            MaybeRelocatable::RelocatableValue(Relocatable {
                segment_index: bigint!(1),
                offset: bigint!(0)
            })
        );
        assert_eq!(
            vm.accessed_addresses[1],
            MaybeRelocatable::RelocatableValue(Relocatable {
                segment_index: bigint!(1),
                offset: bigint!(1)
            })
        );
        assert_eq!(
            vm.accessed_addresses[2],
            MaybeRelocatable::RelocatableValue(Relocatable {
                segment_index: bigint!(0),
                offset: bigint!(0)
            })
        );
    }

    #[test]
    /*
    Test for a simple program execution
    Used program code:
        func myfunc(a: felt) -> (r: felt):
            let b = a * 2
            return(b)
        end
        func main():
            let a = 1
            let b = myfunc(a)
            return()
        end
    Memory taken from original vm:
    {RelocatableValue(segment_index=0, offset=0): 5207990763031199744,
    RelocatableValue(segment_index=0, offset=1): 2,
    RelocatableValue(segment_index=0, offset=2): 2345108766317314046,
    RelocatableValue(segment_index=0, offset=3): 5189976364521848832,
    RelocatableValue(segment_index=0, offset=4): 1,
    RelocatableValue(segment_index=0, offset=5): 1226245742482522112,
    RelocatableValue(segment_index=0, offset=6): 3618502788666131213697322783095070105623107215331596699973092056135872020476,
    RelocatableValue(segment_index=0, offset=7): 2345108766317314046,
    RelocatableValue(segment_index=1, offset=0): RelocatableValue(segment_index=2, offset=0),
    RelocatableValue(segment_index=1, offset=1): RelocatableValue(segment_index=3, offset=0)}
    Current register values:
    AP 1:2
    FP 1:2
    PC 0:3
    Final Pc (not executed): 3:0
    This program consists of 5 steps
    */
    fn test_step_for_preset_memory_function_call() {
        let mut run_context = RunContext {
            memory: Memory::new(),
            pc: MaybeRelocatable::RelocatableValue(Relocatable {
                segment_index: bigint!(0),
                offset: bigint!(3),
            }),
            ap: MaybeRelocatable::RelocatableValue(Relocatable {
                segment_index: bigint!(1),
                offset: bigint!(2),
            }),
            fp: MaybeRelocatable::RelocatableValue(Relocatable {
                segment_index: bigint!(1),
                offset: bigint!(2),
            }),
            prime: BigInt::new(Sign::Plus, vec![1, 0, 0, 0, 0, 0, 17, 134217728]),
        };

        let mut vm = VirtualMachine {
            run_context: run_context,
            prime: BigInt::new(Sign::Plus, vec![1, 0, 0, 0, 0, 0, 17, 134217728]),
            program_base: None,
            validated_memory: ValidatedMemoryDict::new(),
            accessed_addresses: Vec::<MaybeRelocatable>::new(),
            trace: Vec::<TraceEntry>::new(),
            current_step: bigint!(1),
            skip_instruction_execution: false,
        };

        //Insert values into memory
        vm.run_context.memory.insert(
            &MaybeRelocatable::RelocatableValue(Relocatable {
                segment_index: bigint!(0),
                offset: bigint!(0),
            }),
            &MaybeRelocatable::Int(BigInt::from_i64(5207990763031199744).unwrap()),
        );
        vm.run_context.memory.insert(
            &MaybeRelocatable::RelocatableValue(Relocatable {
                segment_index: bigint!(0),
                offset: bigint!(1),
            }),
            &MaybeRelocatable::Int(bigint!(2)),
        );
        vm.run_context.memory.insert(
            &MaybeRelocatable::RelocatableValue(Relocatable {
                segment_index: bigint!(0),
                offset: bigint!(2),
            }),
            &MaybeRelocatable::Int(BigInt::from_i64(2345108766317314046).unwrap()),
        );
        vm.run_context.memory.insert(
            &MaybeRelocatable::RelocatableValue(Relocatable {
                segment_index: bigint!(0),
                offset: bigint!(3),
            }),
            &MaybeRelocatable::Int(BigInt::from_i64(5189976364521848832).unwrap()),
        );
        vm.run_context.memory.insert(
            &MaybeRelocatable::RelocatableValue(Relocatable {
                segment_index: bigint!(0),
                offset: bigint!(4),
            }),
            &MaybeRelocatable::Int(bigint!(1)),
        );
        vm.run_context.memory.insert(
            &MaybeRelocatable::RelocatableValue(Relocatable {
                segment_index: bigint!(0),
                offset: bigint!(5),
            }),
            &MaybeRelocatable::Int(BigInt::from_i64(1226245742482522112).unwrap()),
        );
        vm.run_context.memory.insert(
            &MaybeRelocatable::RelocatableValue(Relocatable {
                segment_index: bigint!(0),
                offset: bigint!(6),
            }),
            &MaybeRelocatable::Int(BigInt::new(
                Sign::Plus,
                vec![
                    4294967292, 4294967295, 4294967295, 4294967295, 4294967295, 4294967295, 16,
                    134217728,
                ],
            )),
        );
        vm.run_context.memory.insert(
            &MaybeRelocatable::RelocatableValue(Relocatable {
                segment_index: bigint!(0),
                offset: bigint!(7),
            }),
            &MaybeRelocatable::Int(BigInt::from_i64(2345108766317314046).unwrap()),
        );
        vm.run_context.memory.insert(
            &MaybeRelocatable::RelocatableValue(Relocatable {
                segment_index: bigint!(1),
                offset: bigint!(0),
            }),
            &MaybeRelocatable::RelocatableValue(Relocatable {
                segment_index: bigint!(2),
                offset: bigint!(0),
            }),
        );
        vm.run_context.memory.insert(
            &MaybeRelocatable::RelocatableValue(Relocatable {
                segment_index: bigint!(1),
                offset: bigint!(1),
            }),
            &MaybeRelocatable::RelocatableValue(Relocatable {
                segment_index: bigint!(3),
                offset: bigint!(0),
            }),
        );
        //Insert same values into validated_memory
        vm.validated_memory.insert(
            &MaybeRelocatable::RelocatableValue(Relocatable {
                segment_index: bigint!(0),
                offset: bigint!(0),
            }),
            &MaybeRelocatable::Int(BigInt::from_i64(5207990763031199744).unwrap()),
        );
        vm.validated_memory.insert(
            &MaybeRelocatable::RelocatableValue(Relocatable {
                segment_index: bigint!(0),
                offset: bigint!(1),
            }),
            &MaybeRelocatable::Int(bigint!(2)),
        );
        vm.validated_memory.insert(
            &MaybeRelocatable::RelocatableValue(Relocatable {
                segment_index: bigint!(0),
                offset: bigint!(2),
            }),
            &MaybeRelocatable::Int(BigInt::from_i64(2345108766317314046).unwrap()),
        );
        vm.validated_memory.insert(
            &MaybeRelocatable::RelocatableValue(Relocatable {
                segment_index: bigint!(0),
                offset: bigint!(3),
            }),
            &MaybeRelocatable::Int(BigInt::from_i64(5189976364521848832).unwrap()),
        );
        vm.validated_memory.insert(
            &MaybeRelocatable::RelocatableValue(Relocatable {
                segment_index: bigint!(0),
                offset: bigint!(4),
            }),
            &MaybeRelocatable::Int(bigint!(1)),
        );
        vm.validated_memory.insert(
            &MaybeRelocatable::RelocatableValue(Relocatable {
                segment_index: bigint!(0),
                offset: bigint!(5),
            }),
            &MaybeRelocatable::Int(BigInt::from_i64(1226245742482522112).unwrap()),
        );
        vm.validated_memory.insert(
            &MaybeRelocatable::RelocatableValue(Relocatable {
                segment_index: bigint!(0),
                offset: bigint!(6),
            }),
            &MaybeRelocatable::Int(BigInt::new(
                Sign::Plus,
                vec![
                    4294967292, 4294967295, 4294967295, 4294967295, 4294967295, 4294967295, 16,
                    134217728,
                ],
            )),
        );
        vm.validated_memory.insert(
            &MaybeRelocatable::RelocatableValue(Relocatable {
                segment_index: bigint!(0),
                offset: bigint!(7),
            }),
            &MaybeRelocatable::Int(BigInt::from_i64(2345108766317314046).unwrap()),
        );
        vm.validated_memory.insert(
            &MaybeRelocatable::RelocatableValue(Relocatable {
                segment_index: bigint!(1),
                offset: bigint!(0),
            }),
            &MaybeRelocatable::RelocatableValue(Relocatable {
                segment_index: bigint!(2),
                offset: bigint!(0),
            }),
        );

        vm.validated_memory.insert(
            &MaybeRelocatable::RelocatableValue(Relocatable {
                segment_index: bigint!(1),
                offset: bigint!(1),
            }),
            &MaybeRelocatable::RelocatableValue(Relocatable {
                segment_index: bigint!(3),
                offset: bigint!(0),
            }),
        );
        //Insert values into accessed_addresses
        vm.accessed_addresses = vec![
            MaybeRelocatable::RelocatableValue(Relocatable {
                segment_index: bigint!(0),
                offset: bigint!(1),
            }),
            MaybeRelocatable::RelocatableValue(Relocatable {
                segment_index: bigint!(0),
                offset: bigint!(7),
            }),
            MaybeRelocatable::RelocatableValue(Relocatable {
                segment_index: bigint!(0),
                offset: bigint!(4),
            }),
            MaybeRelocatable::RelocatableValue(Relocatable {
                segment_index: bigint!(0),
                offset: bigint!(0),
            }),
            MaybeRelocatable::RelocatableValue(Relocatable {
                segment_index: bigint!(0),
                offset: bigint!(3),
            }),
            MaybeRelocatable::RelocatableValue(Relocatable {
                segment_index: bigint!(0),
                offset: bigint!(6),
            }),
            MaybeRelocatable::RelocatableValue(Relocatable {
                segment_index: bigint!(0),
                offset: bigint!(2),
            }),
            MaybeRelocatable::RelocatableValue(Relocatable {
                segment_index: bigint!(0),
                offset: bigint!(5),
            }),
        ];

        let final_pc = MaybeRelocatable::RelocatableValue(Relocatable {
            segment_index: bigint!(3),
            offset: bigint!(0),
        });
        //Run steps
        while vm.run_context.pc != final_pc {
            assert_eq!(vm.step(), Ok(()));
        }
        //Check final register values
        assert_eq!(
            vm.run_context.pc,
            MaybeRelocatable::RelocatableValue(Relocatable {
                segment_index: bigint!(3),
                offset: bigint!(0)
            })
        );

        assert_eq!(
            vm.run_context.ap,
            MaybeRelocatable::RelocatableValue(Relocatable {
                segment_index: bigint!(1),
                offset: bigint!(6)
            })
        );

        assert_eq!(
            vm.run_context.fp,
            MaybeRelocatable::RelocatableValue(Relocatable {
                segment_index: bigint!(2),
                offset: bigint!(0)
            })
        );
        //Check each TraceEntry in trace
        assert_eq!(vm.trace.len(), 5);
        assert_eq!(
            vm.trace[0],
            TraceEntry {
                pc: MaybeRelocatable::RelocatableValue(Relocatable {
                    segment_index: bigint!(0),
                    offset: bigint!(3)
                }),
                ap: MaybeRelocatable::RelocatableValue(Relocatable {
                    segment_index: bigint!(1),
                    offset: bigint!(2)
                }),
                fp: MaybeRelocatable::RelocatableValue(Relocatable {
                    segment_index: bigint!(1),
                    offset: bigint!(2)
                }),
            }
        );
        assert_eq!(
            vm.trace[1],
            TraceEntry {
                pc: MaybeRelocatable::RelocatableValue(Relocatable {
                    segment_index: bigint!(0),
                    offset: bigint!(5)
                }),
                ap: MaybeRelocatable::RelocatableValue(Relocatable {
                    segment_index: bigint!(1),
                    offset: bigint!(3)
                }),
                fp: MaybeRelocatable::RelocatableValue(Relocatable {
                    segment_index: bigint!(1),
                    offset: bigint!(2)
                }),
            }
        );
        assert_eq!(
            vm.trace[2],
            TraceEntry {
                pc: MaybeRelocatable::RelocatableValue(Relocatable {
                    segment_index: bigint!(0),
                    offset: bigint!(0)
                }),
                ap: MaybeRelocatable::RelocatableValue(Relocatable {
                    segment_index: bigint!(1),
                    offset: bigint!(5)
                }),
                fp: MaybeRelocatable::RelocatableValue(Relocatable {
                    segment_index: bigint!(1),
                    offset: bigint!(5)
                }),
            }
        );
        assert_eq!(
            vm.trace[3],
            TraceEntry {
                pc: MaybeRelocatable::RelocatableValue(Relocatable {
                    segment_index: bigint!(0),
                    offset: bigint!(2)
                }),
                ap: MaybeRelocatable::RelocatableValue(Relocatable {
                    segment_index: bigint!(1),
                    offset: bigint!(6)
                }),
                fp: MaybeRelocatable::RelocatableValue(Relocatable {
                    segment_index: bigint!(1),
                    offset: bigint!(5)
                }),
            }
        );
        assert_eq!(
            vm.trace[4],
            TraceEntry {
                pc: MaybeRelocatable::RelocatableValue(Relocatable {
                    segment_index: bigint!(0),
                    offset: bigint!(7)
                }),
                ap: MaybeRelocatable::RelocatableValue(Relocatable {
                    segment_index: bigint!(1),
                    offset: bigint!(6)
                }),
                fp: MaybeRelocatable::RelocatableValue(Relocatable {
                    segment_index: bigint!(1),
                    offset: bigint!(2)
                }),
            }
        );
        //Check accessed_addresses
        //Order will differ from python vm execution, (due to python version using set's update() method)
        //We will instead check that all elements are contained and not duplicated
        assert_eq!(vm.accessed_addresses.len(), 14);
        //Check if there are duplicates
        vm.accessed_addresses.dedup();
        assert_eq!(vm.accessed_addresses.len(), 14);
        //Check each element individually
        assert!(vm
            .accessed_addresses
            .contains(&MaybeRelocatable::RelocatableValue(Relocatable {
                segment_index: bigint!(0),
                offset: bigint!(1)
            })));
        assert!(vm
            .accessed_addresses
            .contains(&MaybeRelocatable::RelocatableValue(Relocatable {
                segment_index: bigint!(0),
                offset: bigint!(7)
            })));
        assert!(vm
            .accessed_addresses
            .contains(&MaybeRelocatable::RelocatableValue(Relocatable {
                segment_index: bigint!(1),
                offset: bigint!(2)
            })));
        assert!(vm
            .accessed_addresses
            .contains(&MaybeRelocatable::RelocatableValue(Relocatable {
                segment_index: bigint!(0),
                offset: bigint!(4)
            })));
        assert!(vm
            .accessed_addresses
            .contains(&MaybeRelocatable::RelocatableValue(Relocatable {
                segment_index: bigint!(0),
                offset: bigint!(0)
            })));
        assert!(vm
            .accessed_addresses
            .contains(&MaybeRelocatable::RelocatableValue(Relocatable {
                segment_index: bigint!(1),
                offset: bigint!(5)
            })));
        assert!(vm
            .accessed_addresses
            .contains(&MaybeRelocatable::RelocatableValue(Relocatable {
                segment_index: bigint!(1),
                offset: bigint!(1)
            })));
        assert!(vm
            .accessed_addresses
            .contains(&MaybeRelocatable::RelocatableValue(Relocatable {
                segment_index: bigint!(0),
                offset: bigint!(3)
            })));
        assert!(vm
            .accessed_addresses
            .contains(&MaybeRelocatable::RelocatableValue(Relocatable {
                segment_index: bigint!(1),
                offset: bigint!(4)
            })));
        assert!(vm
            .accessed_addresses
            .contains(&MaybeRelocatable::RelocatableValue(Relocatable {
                segment_index: bigint!(0),
                offset: bigint!(6)
            })));
        assert!(vm
            .accessed_addresses
            .contains(&MaybeRelocatable::RelocatableValue(Relocatable {
                segment_index: bigint!(0),
                offset: bigint!(2)
            })));
        assert!(vm
            .accessed_addresses
            .contains(&MaybeRelocatable::RelocatableValue(Relocatable {
                segment_index: bigint!(0),
                offset: bigint!(5)
            })));
        assert!(vm
            .accessed_addresses
            .contains(&MaybeRelocatable::RelocatableValue(Relocatable {
                segment_index: bigint!(1),
                offset: bigint!(0)
            })));
        assert!(vm
            .accessed_addresses
            .contains(&MaybeRelocatable::RelocatableValue(Relocatable {
                segment_index: bigint!(1),
                offset: bigint!(3)
            })));
    }

    #[test]
    /// Test the following program:
    /// ...
    /// [ap] = 4
    /// ap += 1
    /// [ap] = 5; ap++
    /// [ap] = [ap - 1] * [ap - 2]
    /// ...
    /// Original vm memory:
    /// RelocatableValue(segment_index=0, offset=0): '0x400680017fff8000',
    /// RelocatableValue(segment_index=0, offset=1): '0x4',
    /// RelocatableValue(segment_index=0, offset=2): '0x40780017fff7fff',
    /// RelocatableValue(segment_index=0, offset=3): '0x1',
    /// RelocatableValue(segment_index=0, offset=4): '0x480680017fff8000',
    /// RelocatableValue(segment_index=0, offset=5): '0x5',
    /// RelocatableValue(segment_index=0, offset=6): '0x40507ffe7fff8000',
    /// RelocatableValue(segment_index=0, offset=7): '0x208b7fff7fff7ffe',
    /// RelocatableValue(segment_index=1, offset=0): RelocatableValue(segment_index=2, offset=0),
    /// RelocatableValue(segment_index=1, offset=1): RelocatableValue(segment_index=3, offset=0),
    /// RelocatableValue(segment_index=1, offset=2): '0x4',
    /// RelocatableValue(segment_index=1, offset=3): '0x5',
    /// RelocatableValue(segment_index=1, offset=4): '0x14'
    fn multiplication_and_different_ap_increase() {
        let mut run_context = RunContext {
            memory: Memory::new(),
            pc: MaybeRelocatable::RelocatableValue(Relocatable {
                segment_index: bigint!(0),
                offset: bigint!(0),
            }),
            ap: MaybeRelocatable::RelocatableValue(Relocatable {
                segment_index: bigint!(1),
                offset: bigint!(2),
            }),
            fp: MaybeRelocatable::RelocatableValue(Relocatable {
                segment_index: bigint!(1),
                offset: bigint!(2),
            }),
            prime: BigInt::new(
                Sign::Plus,
                vec![
                    4294967089, 4294967295, 4294967295, 4294967295, 4294967295, 4294967295,
                    4294967295, 67108863,
                ],
            ),
        };

        let mut vm = VirtualMachine {
            run_context: run_context,
            prime: BigInt::new(
                Sign::Plus,
                vec![
                    4294967089, 4294967295, 4294967295, 4294967295, 4294967295, 4294967295,
                    4294967295, 67108863,
                ],
            ),
            program_base: None,
            validated_memory: ValidatedMemoryDict::new(),
            accessed_addresses: Vec::<MaybeRelocatable>::new(),
            trace: Vec::<TraceEntry>::new(),
            current_step: bigint!(1),
            skip_instruction_execution: false,
        };
        vm.run_context.memory.insert(
            &MaybeRelocatable::RelocatableValue(Relocatable {
                segment_index: bigint!(0),
                offset: bigint!(0),
            }),
            &MaybeRelocatable::Int(BigInt::from_i64(5207990763031199744).unwrap()),
        );
        vm.run_context.memory.insert(
            &MaybeRelocatable::RelocatableValue(Relocatable {
                segment_index: bigint!(0),
                offset: bigint!(1),
            }),
            &MaybeRelocatable::Int(BigInt::from_i64(0x4).unwrap()),
        );
        vm.run_context.memory.insert(
            &MaybeRelocatable::RelocatableValue(Relocatable {
                segment_index: bigint!(0),
                offset: bigint!(2),
            }),
            &MaybeRelocatable::Int(BigInt::from_i64(0x40780017fff7fff).unwrap()),
        );
        vm.run_context.memory.insert(
            &MaybeRelocatable::RelocatableValue(Relocatable {
                segment_index: bigint!(0),
                offset: bigint!(3),
            }),
            &MaybeRelocatable::Int(BigInt::from_i64(0x1).unwrap()),
        );
        vm.run_context.memory.insert(
            &MaybeRelocatable::RelocatableValue(Relocatable {
                segment_index: bigint!(0),
                offset: bigint!(4),
            }),
            &MaybeRelocatable::Int(BigInt::from_i64(0x480680017fff8000).unwrap()),
        );
        vm.run_context.memory.insert(
            &MaybeRelocatable::RelocatableValue(Relocatable {
                segment_index: bigint!(0),
                offset: bigint!(5),
            }),
            &MaybeRelocatable::Int(BigInt::from_i64(0x5).unwrap()),
        );
        vm.run_context.memory.insert(
            &MaybeRelocatable::RelocatableValue(Relocatable {
                segment_index: bigint!(0),
                offset: bigint!(6),
            }),
            &MaybeRelocatable::Int(BigInt::from_i64(0x40507ffe7fff8000).unwrap()),
        );
        vm.run_context.memory.insert(
            &MaybeRelocatable::RelocatableValue(Relocatable {
                segment_index: bigint!(0),
                offset: bigint!(7),
            }),
            &MaybeRelocatable::Int(BigInt::from_i64(0x208b7fff7fff7ffe).unwrap()),
        );
        vm.run_context.memory.insert(
            &MaybeRelocatable::RelocatableValue(Relocatable {
                segment_index: bigint!(1),
                offset: bigint!(0),
            }),
            &MaybeRelocatable::RelocatableValue(Relocatable {
                segment_index: bigint!(2),
                offset: bigint!(0),
            }),
        );
        vm.run_context.memory.insert(
            &MaybeRelocatable::RelocatableValue(Relocatable {
                segment_index: bigint!(1),
                offset: bigint!(1),
            }),
            &MaybeRelocatable::RelocatableValue(Relocatable {
                segment_index: bigint!(3),
                offset: bigint!(0),
            }),
        );
        vm.run_context.memory.insert(
            &MaybeRelocatable::RelocatableValue(Relocatable {
                segment_index: bigint!(1),
                offset: bigint!(2),
            }),
            &MaybeRelocatable::Int(BigInt::from_i64(0x4).unwrap()),
        );
        vm.run_context.memory.insert(
            &MaybeRelocatable::RelocatableValue(Relocatable {
                segment_index: bigint!(1),
                offset: bigint!(3),
            }),
            &MaybeRelocatable::Int(BigInt::from_i64(0x5).unwrap()),
        );
        vm.run_context.memory.insert(
            &MaybeRelocatable::RelocatableValue(Relocatable {
                segment_index: bigint!(1),
                offset: bigint!(4),
            }),
            &MaybeRelocatable::Int(BigInt::from_i64(0x14).unwrap()),
        );
        vm.validated_memory.insert(
            &MaybeRelocatable::RelocatableValue(Relocatable {
                segment_index: bigint!(0),
                offset: bigint!(0),
            }),
            &MaybeRelocatable::Int(BigInt::from_i64(0x400680017fff8000).unwrap()),
        );
        vm.validated_memory.insert(
            &MaybeRelocatable::RelocatableValue(Relocatable {
                segment_index: bigint!(0),
                offset: bigint!(1),
            }),
            &MaybeRelocatable::Int(BigInt::from_i64(0x4).unwrap()),
        );
        vm.validated_memory.insert(
            &MaybeRelocatable::RelocatableValue(Relocatable {
                segment_index: bigint!(0),
                offset: bigint!(2),
            }),
            &MaybeRelocatable::Int(BigInt::from_i64(0x40780017fff7fff).unwrap()),
        );
        vm.validated_memory.insert(
            &MaybeRelocatable::RelocatableValue(Relocatable {
                segment_index: bigint!(0),
                offset: bigint!(3),
            }),
            &MaybeRelocatable::Int(BigInt::from_i64(0x1).unwrap()),
        );
        vm.validated_memory.insert(
            &MaybeRelocatable::RelocatableValue(Relocatable {
                segment_index: bigint!(0),
                offset: bigint!(4),
            }),
            &MaybeRelocatable::Int(BigInt::from_i64(0x480680017fff8000).unwrap()),
        );
        vm.validated_memory.insert(
            &MaybeRelocatable::RelocatableValue(Relocatable {
                segment_index: bigint!(0),
                offset: bigint!(5),
            }),
            &MaybeRelocatable::Int(BigInt::from_i64(0x5).unwrap()),
        );
        vm.validated_memory.insert(
            &MaybeRelocatable::RelocatableValue(Relocatable {
                segment_index: bigint!(0),
                offset: bigint!(6),
            }),
            &MaybeRelocatable::Int(BigInt::from_i64(0x40507ffe7fff8000).unwrap()),
        );
        vm.validated_memory.insert(
            &MaybeRelocatable::RelocatableValue(Relocatable {
                segment_index: bigint!(0),
                offset: bigint!(7),
            }),
            &MaybeRelocatable::Int(BigInt::from_i64(0x208b7fff7fff7ffe).unwrap()),
        );
        vm.validated_memory.insert(
            &MaybeRelocatable::RelocatableValue(Relocatable {
                segment_index: bigint!(1),
                offset: bigint!(0),
            }),
            &MaybeRelocatable::RelocatableValue(Relocatable {
                segment_index: bigint!(2),
                offset: bigint!(0),
            }),
        );
        vm.validated_memory.insert(
            &MaybeRelocatable::RelocatableValue(Relocatable {
                segment_index: bigint!(1),
                offset: bigint!(1),
            }),
            &MaybeRelocatable::RelocatableValue(Relocatable {
                segment_index: bigint!(3),
                offset: bigint!(0),
            }),
        );
        vm.validated_memory.insert(
            &MaybeRelocatable::RelocatableValue(Relocatable {
                segment_index: bigint!(1),
                offset: bigint!(2),
            }),
            &MaybeRelocatable::Int(BigInt::from_i64(0x4).unwrap()),
        );
        vm.validated_memory.insert(
            &MaybeRelocatable::RelocatableValue(Relocatable {
                segment_index: bigint!(1),
                offset: bigint!(3),
            }),
            &MaybeRelocatable::Int(BigInt::from_i64(0x5).unwrap()),
        );
        vm.validated_memory.insert(
            &MaybeRelocatable::RelocatableValue(Relocatable {
                segment_index: bigint!(1),
                offset: bigint!(4),
            }),
            &MaybeRelocatable::Int(BigInt::from_i64(0x14).unwrap()),
        );

        assert_eq!(
            vm.run_context.pc,
            MaybeRelocatable::RelocatableValue(Relocatable {
                segment_index: bigint!(0),
                offset: bigint!(0)
            })
        );
        assert_eq!(
            vm.run_context.ap,
            MaybeRelocatable::RelocatableValue(Relocatable {
                segment_index: bigint!(1),
                offset: bigint!(2)
            })
        );

        assert_eq!(
            vm.validated_memory.get(&vm.run_context.ap),
            Some(&MaybeRelocatable::Int(BigInt::from_i64(0x4).unwrap())),
        );
        assert_eq!(vm.step(), Ok(()));
        assert_eq!(
            vm.run_context.pc,
            MaybeRelocatable::RelocatableValue(Relocatable {
                segment_index: bigint!(0),
                offset: bigint!(2)
            })
        );
        assert_eq!(
            vm.run_context.ap,
            MaybeRelocatable::RelocatableValue(Relocatable {
                segment_index: bigint!(1),
                offset: bigint!(3)
            })
        );

        assert_eq!(
            vm.validated_memory.get(&vm.run_context.ap),
            Some(&MaybeRelocatable::Int(BigInt::from_i64(0x5).unwrap())),
        );

        assert_eq!(vm.step(), Ok(()));
        assert_eq!(
            vm.run_context.pc,
            MaybeRelocatable::RelocatableValue(Relocatable {
                segment_index: bigint!(0),
                offset: bigint!(4)
            })
        );
        assert_eq!(
            vm.run_context.ap,
            MaybeRelocatable::RelocatableValue(Relocatable {
                segment_index: bigint!(1),
                offset: bigint!(4)
            })
        );

        assert_eq!(
            vm.validated_memory.get(&vm.run_context.ap),
            Some(&MaybeRelocatable::Int(BigInt::from_i64(0x14).unwrap())),
        );
    }
}<|MERGE_RESOLUTION|>--- conflicted
+++ resolved
@@ -8,12 +8,7 @@
 use num_traits::FromPrimitive;
 use num_traits::ToPrimitive;
 use std::fmt;
-
-macro_rules! bigint {
-    ($val : expr) => {
-        BigInt::from_i32($val).unwrap()
-    };
-}
+use crate::bigint;
 
 #[derive(PartialEq)]
 pub struct Operands {
@@ -2769,13 +2764,8 @@
     /// AP 1:2
     /// FP 1:2
     /// PC 0:0
-<<<<<<< HEAD
-    fn test_step_for_preset_memory_simple_sum() {
-        let mut run_context = RunContext {
-=======
     fn test_step_for_preset_memory() {
         let run_context = RunContext {
->>>>>>> a2e4b0e6
             memory: Memory::new(),
             pc: MaybeRelocatable::RelocatableValue(Relocatable {
                 segment_index: bigint!(0),
@@ -2794,19 +2784,8 @@
 
         let mut vm = VirtualMachine {
             run_context: run_context,
-<<<<<<< HEAD
             prime: BigInt::new(Sign::Plus, vec![1, 0, 0, 0, 0, 0, 17, 134217728]),
-            program_base: None,
-=======
-            prime: BigInt::new(
-                Sign::Plus,
-                vec![
-                    4294967089, 4294967295, 4294967295, 4294967295, 4294967295, 4294967295,
-                    4294967295, 67108863,
-                ],
-            ),
-            _program_base: None,
->>>>>>> a2e4b0e6
+            _program_base: None,
             validated_memory: ValidatedMemoryDict::new(),
             accessed_addresses: Vec::<MaybeRelocatable>::new(),
             trace: Vec::<TraceEntry>::new(),
@@ -2963,7 +2942,7 @@
     This program consists of 5 steps
     */
     fn test_step_for_preset_memory_function_call() {
-        let mut run_context = RunContext {
+        let run_context = RunContext {
             memory: Memory::new(),
             pc: MaybeRelocatable::RelocatableValue(Relocatable {
                 segment_index: bigint!(0),
@@ -2983,7 +2962,7 @@
         let mut vm = VirtualMachine {
             run_context: run_context,
             prime: BigInt::new(Sign::Plus, vec![1, 0, 0, 0, 0, 0, 17, 134217728]),
-            program_base: None,
+            _program_base: None,
             validated_memory: ValidatedMemoryDict::new(),
             accessed_addresses: Vec::<MaybeRelocatable>::new(),
             trace: Vec::<TraceEntry>::new(),
@@ -3430,7 +3409,7 @@
     /// RelocatableValue(segment_index=1, offset=3): '0x5',
     /// RelocatableValue(segment_index=1, offset=4): '0x14'
     fn multiplication_and_different_ap_increase() {
-        let mut run_context = RunContext {
+        let run_context = RunContext {
             memory: Memory::new(),
             pc: MaybeRelocatable::RelocatableValue(Relocatable {
                 segment_index: bigint!(0),
@@ -3462,7 +3441,7 @@
                     4294967295, 67108863,
                 ],
             ),
-            program_base: None,
+            _program_base: None,
             validated_memory: ValidatedMemoryDict::new(),
             accessed_addresses: Vec::<MaybeRelocatable>::new(),
             trace: Vec::<TraceEntry>::new(),
