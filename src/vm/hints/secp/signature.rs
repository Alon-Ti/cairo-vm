use crate::{
    math_utils::{div_mod, safe_div},
    serde::deserialize_program::ApTracking,
    types::exec_scope::ExecutionScopesProxy,
    vm::{
        errors::vm_errors::VirtualMachineError,
        hints::{
            hint_utils::get_integer_from_var_name,
            secp::secp_utils::{pack_from_var_name, BETA, N, SECP_P},
        },
        vm_core::VMProxy,
    },
};
use std::collections::HashMap;

/* Implements hint:
from starkware.cairo.common.cairo_secp.secp_utils import N, pack
from starkware.python.math_utils import div_mod, safe_div

a = pack(ids.a, PRIME)
b = pack(ids.b, PRIME)
value = res = div_mod(a, b, N)
*/
pub fn div_mod_n_packed_divmod(
    vm_proxy: &mut VMProxy,
<<<<<<< HEAD
    exec_scopes_proxy: &mut ExecutionScopesProxy,
    ids: &HashMap<String, BigInt>,
=======
    ids: &HashMap<String, usize>,
>>>>>>> dcb4cdb1
    hint_ap_tracking: Option<&ApTracking>,
) -> Result<(), VirtualMachineError> {
    let a = pack_from_var_name("a", ids, vm_proxy, hint_ap_tracking)?;
    let b = pack_from_var_name("b", ids, vm_proxy, hint_ap_tracking)?;

    let value = div_mod(&a, &b, &N);
    exec_scopes_proxy.insert_int("a", a);
    exec_scopes_proxy.insert_int("b", b);
    exec_scopes_proxy.insert_int("value", value.clone());
    exec_scopes_proxy.insert_int("res", value);
    Ok(())
}

// Implements hint:
// value = k = safe_div(res * b - a, N)
pub fn div_mod_n_safe_div(
    exec_scopes_proxy: &mut ExecutionScopesProxy,
) -> Result<(), VirtualMachineError> {
    let a = exec_scopes_proxy.get_int_ref("a")?;
    let b = exec_scopes_proxy.get_int_ref("b")?;
    let res = exec_scopes_proxy.get_int_ref("res")?;

    let value = safe_div(&(res * b - a), &N)?;

    exec_scopes_proxy.insert_int("value", value);
    Ok(())
}

pub fn get_point_from_x(
    vm_proxy: &mut VMProxy,
<<<<<<< HEAD
    exec_scopes_proxy: &mut ExecutionScopesProxy,
    ids: &HashMap<String, BigInt>,
=======
    ids: &HashMap<String, usize>,
>>>>>>> dcb4cdb1
    hint_ap_tracking: Option<&ApTracking>,
) -> Result<(), VirtualMachineError> {
    let x_cube_int = pack_from_var_name("x_cube", ids, vm_proxy, hint_ap_tracking)? % &*SECP_P;
    let y_cube_int = (x_cube_int + &*BETA) % &*SECP_P;
    let mut y = y_cube_int.modpow(&((&*SECP_P + 1) / 4), &*SECP_P);

    let v = get_integer_from_var_name("v", ids, vm_proxy, hint_ap_tracking)?;
    if v % 2_i32 != &y % 2_i32 {
        y = -y % &*SECP_P;
    }
    exec_scopes_proxy.insert_int("value", y);
    Ok(())
}

#[cfg(test)]
mod tests {
    use super::*;
    use crate::{
        bigint, bigint_str,
        types::{
            exec_scope::{get_exec_scopes_proxy, ExecutionScopes, PyValueType},
            instruction::Register,
            relocatable::MaybeRelocatable,
        },
        utils::test_utils::*,
        vm::{
            errors::memory_errors::MemoryError,
            hints::execute_hint::{get_vm_proxy, HintReference},
            vm_core::VirtualMachine,
            vm_memory::memory::Memory,
        },
    };
    use num_bigint::{BigInt, Sign};

    #[test]
    fn safe_div_ok() {
        let mut vm = vm!();

        vm.memory = memory![
            ((0, 0), 15),
            ((0, 1), 3),
            ((0, 2), 40),
            ((0, 3), 0),
            ((0, 4), 10),
            ((0, 5), 1)
        ];
        vm.run_context.fp = mayberelocatable!(0, 3);

        vm.references = HashMap::new();
        for i in 0..=3 {
            vm.references.insert(
                i,
                HintReference {
                    dereference: true,
                    register: Register::FP,
                    offset1: i as i32 - 3,
                    offset2: 0,
                    inner_dereference: false,
                    ap_tracking_data: None,
                    immediate: None,
                },
            );
        }

<<<<<<< HEAD
        let ids: HashMap<String, BigInt> = HashMap::from([
            ("a".to_string(), bigint!(0_i32)),
            ("b".to_string(), bigint!(3_i32)),
        ]);
        let mut exec_scopes = ExecutionScopes::new();
        let vm_proxy = &mut get_vm_proxy(&mut vm);
        let exec_scopes_proxy = &mut get_exec_scopes_proxy(&mut exec_scopes);
        assert_eq!(
            div_mod_n_packed_divmod(vm_proxy, exec_scopes_proxy, &ids, None),
            Ok(())
        );
        assert_eq!(div_mod_n_safe_div(exec_scopes_proxy), Ok(()));
=======
        let ids: HashMap<String, usize> =
            HashMap::from([("a".to_string(), 0), ("b".to_string(), 3)]);
        let mut vm_proxy = get_vm_proxy(&mut vm);
        assert_eq!(div_mod_n_packed_divmod(&mut vm_proxy, &ids, None), Ok(()));
        assert_eq!(div_mod_n_safe_div(&mut vm_proxy), Ok(()));
>>>>>>> dcb4cdb1
    }

    #[test]
    fn safe_div_fail() {
        let mut exec_scopes = ExecutionScopes::new();
        exec_scopes.assign_or_update_variable("a", PyValueType::BigInt(bigint!(0_usize)));
        exec_scopes.assign_or_update_variable("b", PyValueType::BigInt(bigint!(1_usize)));
        exec_scopes.assign_or_update_variable("res", PyValueType::BigInt(bigint!(1_usize)));
        let exec_scopes_proxy = &mut get_exec_scopes_proxy(&mut exec_scopes);
        assert_eq!(Err(VirtualMachineError::SafeDivFail(bigint!(1_usize), bigint_str!(b"115792089237316195423570985008687907852837564279074904382605163141518161494337"))), div_mod_n_safe_div(exec_scopes_proxy));
    }

    #[test]
    fn get_point_from_x_ok() {
        let mut vm = vm!();
        vm.memory = memory![
            ((0, 0), 18),
            ((0, 1), 2147483647),
            ((0, 2), 2147483647),
            ((0, 3), 2147483647)
        ];
        vm.run_context.fp = mayberelocatable!(0, 1);

        vm.references = HashMap::new();
        for i in 0..=1 {
            vm.references.insert(
                i,
                HintReference {
                    dereference: true,
                    register: Register::FP,
                    offset1: i as i32 - 1,
                    offset2: 0,
                    inner_dereference: false,
                    ap_tracking_data: None,
                    immediate: None,
                },
            );
        }

<<<<<<< HEAD
        let ids: HashMap<String, BigInt> = HashMap::from([
            ("v".to_string(), bigint!(0_i32)),
            ("x_cube".to_string(), bigint!(1_i32)),
        ]);
        let vm_proxy = &mut get_vm_proxy(&mut vm);
        assert!(get_point_from_x(vm_proxy, exec_scopes_proxy_ref!(), &ids, None).is_ok());
=======
        let ids: HashMap<String, usize> =
            HashMap::from([("v".to_string(), 0), ("x_cube".to_string(), 1)]);
        let mut vm_proxy = get_vm_proxy(&mut vm);
        assert!(get_point_from_x(&mut vm_proxy, &ids, None).is_ok());
>>>>>>> dcb4cdb1
    }
}<|MERGE_RESOLUTION|>--- conflicted
+++ resolved
@@ -23,12 +23,8 @@
 */
 pub fn div_mod_n_packed_divmod(
     vm_proxy: &mut VMProxy,
-<<<<<<< HEAD
     exec_scopes_proxy: &mut ExecutionScopesProxy,
-    ids: &HashMap<String, BigInt>,
-=======
     ids: &HashMap<String, usize>,
->>>>>>> dcb4cdb1
     hint_ap_tracking: Option<&ApTracking>,
 ) -> Result<(), VirtualMachineError> {
     let a = pack_from_var_name("a", ids, vm_proxy, hint_ap_tracking)?;
@@ -59,12 +55,8 @@
 
 pub fn get_point_from_x(
     vm_proxy: &mut VMProxy,
-<<<<<<< HEAD
     exec_scopes_proxy: &mut ExecutionScopesProxy,
-    ids: &HashMap<String, BigInt>,
-=======
     ids: &HashMap<String, usize>,
->>>>>>> dcb4cdb1
     hint_ap_tracking: Option<&ApTracking>,
 ) -> Result<(), VirtualMachineError> {
     let x_cube_int = pack_from_var_name("x_cube", ids, vm_proxy, hint_ap_tracking)? % &*SECP_P;
@@ -129,11 +121,8 @@
             );
         }
 
-<<<<<<< HEAD
-        let ids: HashMap<String, BigInt> = HashMap::from([
-            ("a".to_string(), bigint!(0_i32)),
-            ("b".to_string(), bigint!(3_i32)),
-        ]);
+        let ids: HashMap<String, usize> =
+            HashMap::from([("a".to_string(), 0), ("b".to_string(), 3)]);
         let mut exec_scopes = ExecutionScopes::new();
         let vm_proxy = &mut get_vm_proxy(&mut vm);
         let exec_scopes_proxy = &mut get_exec_scopes_proxy(&mut exec_scopes);
@@ -142,13 +131,6 @@
             Ok(())
         );
         assert_eq!(div_mod_n_safe_div(exec_scopes_proxy), Ok(()));
-=======
-        let ids: HashMap<String, usize> =
-            HashMap::from([("a".to_string(), 0), ("b".to_string(), 3)]);
-        let mut vm_proxy = get_vm_proxy(&mut vm);
-        assert_eq!(div_mod_n_packed_divmod(&mut vm_proxy, &ids, None), Ok(()));
-        assert_eq!(div_mod_n_safe_div(&mut vm_proxy), Ok(()));
->>>>>>> dcb4cdb1
     }
 
     #[test]
@@ -188,18 +170,9 @@
             );
         }
 
-<<<<<<< HEAD
-        let ids: HashMap<String, BigInt> = HashMap::from([
-            ("v".to_string(), bigint!(0_i32)),
-            ("x_cube".to_string(), bigint!(1_i32)),
-        ]);
+        let ids: HashMap<String, usize> =
+            HashMap::from([("v".to_string(), 0), ("x_cube".to_string(), 1)]);
         let vm_proxy = &mut get_vm_proxy(&mut vm);
         assert!(get_point_from_x(vm_proxy, exec_scopes_proxy_ref!(), &ids, None).is_ok());
-=======
-        let ids: HashMap<String, usize> =
-            HashMap::from([("v".to_string(), 0), ("x_cube".to_string(), 1)]);
-        let mut vm_proxy = get_vm_proxy(&mut vm);
-        assert!(get_point_from_x(&mut vm_proxy, &ids, None).is_ok());
->>>>>>> dcb4cdb1
     }
 }