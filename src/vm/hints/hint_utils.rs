--- conflicted
+++ resolved
@@ -315,11 +315,7 @@
                 (relocatable.offset as i32 + hint_reference.offset1) as usize,
             ));
 
-<<<<<<< HEAD
-            match vm.memory.get(&addr) {
-=======
             match memory.get(&addr) {
->>>>>>> 7281369b
                 Ok(Some(&MaybeRelocatable::RelocatableValue(ref dereferenced_addr))) => {
                     if let Some(imm) = &hint_reference.immediate {
                         return Ok(Some(MaybeRelocatable::from((
@@ -378,37 +374,10 @@
 ) -> Result<MaybeRelocatable, VirtualMachineError> {
     let var_ref = ids
         .get(&String::from(var_name))
-<<<<<<< HEAD
-        .ok_or_else(|| VirtualMachineError::IdNotFound(var_name.to_string()))?;
-
-    get_address_from_reference(
-        var_ref,
-        &vm.references,
-        &vm.run_context,
-        vm,
-        hint_ap_tracking,
-    )
-    .map_err(|_| VirtualMachineError::FailedToGetIds)?
-    .ok_or(VirtualMachineError::FailedToGetIds)
-}
-
-pub fn insert_integer_from_var_name(
-    var_name: &str,
-    int: BigInt,
-    ids: &HashMap<String, BigInt>,
-    vm: &mut VirtualMachine,
-    hint_ap_tracking: Option<&ApTracking>,
-) -> Result<(), VirtualMachineError> {
-    let var_address = get_address_from_var_name(var_name, ids, vm, hint_ap_tracking)?;
-    vm.memory
-        .insert(&var_address, &MaybeRelocatable::Int(int))
-        .map_err(VirtualMachineError::MemoryError)
-=======
         .ok_or(VirtualMachineError::FailedToGetIds)?;
     get_address_from_reference(var_ref, references, run_context, memory, hint_ap_tracking)
         .map_err(|_| VirtualMachineError::FailedToGetIds)?
         .ok_or(VirtualMachineError::FailedToGetIds)
->>>>>>> 7281369b
 }
 
 pub fn insert_value_from_var_name(
