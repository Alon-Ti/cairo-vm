--- conflicted
+++ resolved
@@ -7,13 +7,8 @@
 };
 use crate::{bigint, vm::hints::execute_hint::HintReference};
 use num_bigint::BigInt;
-<<<<<<< HEAD
-use num_traits::{FromPrimitive, Signed, ToPrimitive};
-=======
+use num_traits::{FromPrimitive, Signed, ToPrimitive, Zero};
 use num_integer::Integer;
-use num_traits::{FromPrimitive, ToPrimitive};
-use num_traits::{Signed, Zero};
->>>>>>> 53465474
 use std::collections::HashMap;
 use std::ops::Shr;
 
@@ -291,42 +286,13 @@
     }
 }
 
-<<<<<<< HEAD
-/// Returns q and r such that:
-///  0 <= q < rc_bound, 0 <= r < div and value = q * div + r.
-///
-/// Assumption: 0 < div <= PRIME / rc_bound.
-/// Prover assumption: value / div < rc_bound.
-///
-/// The value of div is restricted to make sure there is no overflow.
-/// q * div + r < (q + 1) * div <= rc_bound * (PRIME / rc_bound) = PRIME.
-pub fn unsigned_div_rem(
-=======
 //Implements hint:from starkware.cairo.common.math_cmp import is_le_felt
 //    memory[ap] = 0 if (ids.a % PRIME) <= (ids.b % PRIME) else 1
 pub fn is_le_felt(
->>>>>>> 53465474
-    vm: &mut VirtualMachine,
-    ids: HashMap<String, BigInt>,
-) -> Result<(), VirtualMachineError> {
-    //Check that ids contains the reference id for each variable used by the hint
-<<<<<<< HEAD
-    let (r_ref, q_ref, div_ref, value_ref) =
-        if let (Some(r_ref), Some(q_ref), Some(div_ref), Some(value_ref)) = (
-            ids.get(&String::from("r")),
-            ids.get(&String::from("q")),
-            ids.get(&String::from("div")),
-            ids.get(&String::from("value")),
-        ) {
-            (r_ref, q_ref, div_ref, value_ref)
-        } else {
-            return Err(VirtualMachineError::IncorrectIds(
-                vec![
-                    String::from("r"),
-                    String::from("q"),
-                    String::from("div"),
-                    String::from("value"),
-=======
+    vm: &mut VirtualMachine,
+    ids: HashMap<String, BigInt>,
+) -> Result<(), VirtualMachineError> {
+    //Check that ids contains the reference id for each variable used by the hint
     let (a_ref, b_ref) = if let (Some(a_ref), Some(b_ref)) =
         (ids.get(&String::from("a")), ids.get(&String::from("b")))
     {
@@ -625,70 +591,12 @@
                     String::from("value"),
                     String::from("base"),
                     String::from("bound"),
->>>>>>> 53465474
                 ],
                 ids.into_keys().collect(),
             ));
         };
-    //Check that each reference id corresponds to a value in the reference manager
-<<<<<<< HEAD
-    let (r_addr, q_addr, div_addr, value_addr) =
-        if let (Some(r_addr), Some(q_addr), Some(div_ref), Some(value_ref)) = (
-            get_address_from_reference(r_ref, &vm.references, &vm.run_context),
-            get_address_from_reference(q_ref, &vm.references, &vm.run_context),
-            get_address_from_reference(div_ref, &vm.references, &vm.run_context),
-            get_address_from_reference(value_ref, &vm.references, &vm.run_context),
-        ) {
-            (r_addr, q_addr, div_ref, value_ref)
-        } else {
-            return Err(VirtualMachineError::FailedToGetIds);
-        };
     //Check that the ids are in memory (except for small_inputs which is local, and should contain None)
     //small_inputs needs to be None, as we cant change it value otherwise
-    match (
-        vm.memory.get(&r_addr),
-        vm.memory.get(&q_addr),
-        vm.memory.get(&div_addr),
-        vm.memory.get(&value_addr),
-    ) {
-        (
-            Ok(Some(mut _maybe_rel_r)),
-            Ok(Some(mut _maybe_rel_q)),
-            Ok(Some(maybe_rel_div)),
-            Ok(Some(maybe_rel_value)),
-        ) => {
-            //Check that the values at the ids address are Int
-            let div = if let MaybeRelocatable::Int(ref div) = maybe_rel_div {
-                div
-            } else {
-                return Err(VirtualMachineError::ExpectedInteger(div_addr.clone()));
-            };
-            let value = maybe_rel_value;
-
-            for (name, builtin) in &vm.builtin_runners {
-                //Check that range_check_builtin is present
-                if name == &String::from("range_check") {
-                    match builtin.as_any().downcast_ref::<RangeCheckBuiltinRunner>() {
-                        None => return Err(VirtualMachineError::NoRangeCheckBuiltin),
-                        // Main logic (return r and q)
-                        Some(builtin) => {
-                            if !div.is_positive() || div > &(&vm.prime / &builtin._bound) {
-                                return Err(VirtualMachineError::OutOfValidRange(
-                                    div.clone(),
-                                    &vm.prime / &builtin._bound,
-                                ));
-                            }
-
-                            let (q, r) = match value.divmod(&MaybeRelocatable::from(div.clone())) {
-                                Ok((q, r)) => (q, r),
-                                Err(e) => return Err(e),
-                            };
-                            _maybe_rel_r = &r;
-                            _maybe_rel_q = &q;
-                            return Ok(());
-                        }
-                    }
-=======
     let (output_addr, value_addr, base_addr, bound_addr) =
         if let (Some(output_addr), Some(value_addr), Some(base_addr), Some(bound_addr)) = (
             get_address_from_reference(output_ref, &vm.references, &vm.run_context),
@@ -796,13 +704,10 @@
                         .memory
                         .insert(&is_positive_addr, &MaybeRelocatable::from(result))
                         .map_err(VirtualMachineError::MemoryError);
->>>>>>> 53465474
                 }
             }
             Err(VirtualMachineError::NoRangeCheckBuiltin)
         }
-<<<<<<< HEAD
-=======
         (Err(memory_error), _) | (_, Err(memory_error)) => {
             Err(VirtualMachineError::MemoryError(memory_error))
         }
@@ -859,7 +764,85 @@
                 .insert(&root_addr, &MaybeRelocatable::from(isqrt(&mod_value)?))
                 .map_err(VirtualMachineError::MemoryError)
         }
->>>>>>> 53465474
         _ => Err(VirtualMachineError::FailedToGetIds),
     }
+}
+
+/*
+Implements hint:
+
+from starkware.cairo.common.math_utils import assert_integer
+assert_integer(ids.div)
+assert 0 < ids.div <= PRIME // range_check_builtin.bound, \
+    f'div={hex(ids.div)} is out of the valid range.'
+ids.q, ids.r = divmod(ids.value, ids.div)
+*/
+pub fn divmod(
+    vm: &mut VirtualMachine,
+    ids: HashMap<String, BigInt>,
+) -> Result<(), VirtualMachineError> {
+    //Check that ids contains the reference id for each variable used by the hint
+    let (r_ref, q_ref, div_ref, value_ref) = if let (Some(r_ref), Some(q_ref), Some(div_ref), Some(value_ref)) =
+        (ids.get(&String::from("r")), ids.get(&String::from("q")), ids.get(&String::from("div")), ids.get(&String::from("value")))
+    {
+        (r_ref, q_ref, div_ref, value_ref)
+    } else {
+        return Err(VirtualMachineError::IncorrectIds(
+            vec![String::from("r"), String::from("q"), String::from("div"), String::from("value")],
+            ids.into_keys().collect(),
+        ));
+    };
+    //Check that each reference id corresponds to a value in the reference manager
+    let (r_addr, q_addr, div_addr, value_addr) = if let (Some(r_addr), Some(q_addr), Some(div_addr), Some(value_addr)) = (
+        get_address_from_reference(r_ref, &vm.references, &vm.run_context),
+        get_address_from_reference(q_ref, &vm.references, &vm.run_context),
+        get_address_from_reference(div_ref, &vm.references, &vm.run_context),
+        get_address_from_reference(value_ref, &vm.references, &vm.run_context),
+    ) {
+        (r_addr, q_addr, div_addr, value_addr)
+    } else {
+        return Err(VirtualMachineError::FailedToGetIds);
+    };
+    match (vm.memory.get(&r_addr), vm.memory.get(&q_addr), vm.memory.get(&div_addr), vm.memory.get(&value_addr)) {
+        (Ok(_), Ok(_), Ok(Some(maybe_rel_div)), Ok(Some(maybe_rel_value))) => {
+
+            let div = if let MaybeRelocatable::Int(ref div) = maybe_rel_div {
+                div
+            } else {
+                return Err(VirtualMachineError::ExpectedInteger(div_addr.clone()));
+            };
+            let value = maybe_rel_value;
+
+            for (name, builtin) in &vm.builtin_runners {
+                //Check that range_check_builtin is present
+                if name == &String::from("range_check")
+                    && builtin
+                        .as_any()
+                        .downcast_ref::<RangeCheckBuiltinRunner>()
+                        .is_some()
+                {
+                    // Main logic
+                    if !div.is_positive() || div > &(&vm.prime / &builtin._bound) {
+                        return Err(VirtualMachineError::OutOfValidRange(
+                            div.clone(),
+                            &vm.prime / &builtin._bound,
+                        ));
+                    }
+
+                    let (q, r) = match value.divmod(&MaybeRelocatable::from(div.clone())) {
+                        Ok((q, r)) => (q, r),
+                        Err(e) => return Err(e),
+                    };
+
+                    return match (vm.memory.insert(&r_addr, &r).map_err(VirtualMachineError::MemoryError), vm.memory.insert(&q_addr, &q).map_err(VirtualMachineError::MemoryError)) {
+                        (Ok(_), Ok(_)) => Ok(()),
+                        (Err(e), _) => Err(e),
+                        (_, Err(e)) => Err(e),
+                    };
+                }
+            }
+            Err(VirtualMachineError::NoRangeCheckBuiltin)
+        }
+        _ => Err(VirtualMachineError::FailedToGetIds),
+    }
 }