--- conflicted
+++ resolved
@@ -214,11 +214,7 @@
         .get(&key)
         .ok_or_else(|| VirtualMachineError::NoKeyInAccessIndices(key.clone()))?;
 
-<<<<<<< HEAD
-    if n_used_accesses != bigintusize!(access_indices_at_key.len()) {
-=======
-    if *n_used_accesses != bigint!(access_indices_at_key.len()) {
->>>>>>> daaca317
+    if n_used_accesses != bigint!(access_indices_at_key.len()) {
         return Err(VirtualMachineError::NumUsedAccessesAssertFail(
             n_used_accesses,
             access_indices_at_key.len(),
@@ -339,13 +335,8 @@
     //A map from key to the list of indices accessing it.
     let mut access_indices = HashMap::<BigInt, Vec<BigInt>>::new();
     for i in 0..n_accesses_usize {
-<<<<<<< HEAD
         let key_addr = address.clone() + DICT_ACCESS_SIZE * i;
         let key = vm
-=======
-        let key_addr = address.add_int_mod(&(DICT_ACCESS_SIZE * bigint!(i)), &vm.prime)?;
-        let key = if let MaybeRelocatable::Int(key) = vm
->>>>>>> daaca317
             .memory
             .get_integer(&key_addr)
             .map_err(|_| VirtualMachineError::ExpectedInteger(MaybeRelocatable::from(key_addr)))?;
