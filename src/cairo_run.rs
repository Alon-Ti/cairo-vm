--- conflicted
+++ resolved
@@ -6,12 +6,8 @@
     let program = Program::new(path);
     let mut cairo_runner = CairoRunner::new(&program);
     cairo_runner.initialize_segments(None);
-<<<<<<< HEAD
     let end = cairo_runner.initialize_main_entrypoint().unwrap();
-=======
-    let end = cairo_runner.initialize_main_entrypoint();
-    cairo_runner.initialize_vm();
->>>>>>> 5bef0863
+    cairo_runner.initialize_vm().unwrap();
     assert!(cairo_runner.run_until_pc(end) == Ok(()), "Execution failed");
     cairo_runner.relocate().unwrap();
 }